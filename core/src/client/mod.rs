use std::str::FromStr;

use eyre::Result;
use jsonrpsee::types::error::CallError;
use std::convert::From;

// TODO: all rpc types should me replaced when native reth Log is implemented
// https://github.com/paradigmxyz/reth/issues/1396#issuecomment-1440890689
use reth_primitives::{
    keccak256,
    rpc::{Bytes as RpcBytes, Log, H160 as RpcH160, H256 as RpcH256},
    Address, BlockId, BlockNumberOrTag, Bloom, Bytes, H256, H64, U256, U64,
};
use reth_rpc_types::{
    Block, BlockTransactions, Header, Rich, RichBlock, Signature, SyncInfo, SyncStatus,
    Transaction as EtherTransaction, TransactionReceipt,
};
use starknet::{
    core::types::FieldElement,
    providers::jsonrpc::{
        models::{
            BlockId as StarknetBlockId, BlockTag, BroadcastedInvokeTransaction,
            BroadcastedInvokeTransactionV1, DeployAccountTransactionReceipt,
            DeployTransactionReceipt, FunctionCall, InvokeTransaction, InvokeTransactionReceipt,
            MaybePendingBlockWithTxHashes, MaybePendingBlockWithTxs,
            MaybePendingTransactionReceipt, SyncStatusType, Transaction as StarknetTransaction,
            TransactionReceipt as StarknetTransactionReceipt,
            TransactionStatus as StarknetTransactionStatus,
        },
        HttpTransport, JsonRpcClient, JsonRpcClientError,
    },
};

use thiserror::Error;
use url::Url;
extern crate hex;

use crate::helpers::{
    create_default_transaction_receipt, decode_execute_at_address_return,
    ethers_block_id_to_starknet_block_id, felt_option_to_u256, felt_to_u256, hash_to_field_element,
    starknet_address_to_ethereum_address, vec_felt_to_bytes, FeltOrFeltArray,
    MaybePendingStarknetBlock,
};
use std::collections::BTreeMap;

use crate::client::constants::{
    selectors::EXECUTE_AT_ADDRESS, CHAIN_ID, KAKAROT_CONTRACT_ACCOUNT_CLASS_HASH,
    KAKAROT_MAIN_CONTRACT_ADDRESS,
};
use async_trait::async_trait;
use reth_rpc_types::Index;
pub mod constants;
use constants::selectors::BYTECODE;
pub mod types;
use types::{TokenBalance, TokenBalances};

use self::constants::{
    selectors::{BALANCE_OF, COMPUTE_STARKNET_ADDRESS, GET_EVM_ADDRESS},
    STARKNET_NATIVE_TOKEN,
};

#[derive(Debug, Error)]
pub enum KakarotClientError {
    #[error(transparent)]
    RequestError(#[from] JsonRpcClientError<reqwest::Error>),
    #[error(transparent)]
    OtherError(#[from] anyhow::Error),
}

#[async_trait]
pub trait KakarotClient: Send + Sync {
    async fn block_number(&self) -> Result<U64, KakarotClientError>;

    async fn get_eth_block_from_starknet_block(
        &self,
        block_id: StarknetBlockId,
        hydrated_tx: bool,
    ) -> Result<RichBlock, KakarotClientError>;

    async fn get_code(
        &self,
        ethereum_address: Address,
        starknet_block_id: StarknetBlockId,
    ) -> Result<Bytes, KakarotClientError>;

    async fn call_view(
        &self,
        ethereum_address: Address,
        calldata: Bytes,
        starknet_block_id: StarknetBlockId,
    ) -> Result<Bytes, KakarotClientError>;
    async fn transaction_by_block_id_and_index(
        &self,
        block_id: StarknetBlockId,
        tx_index: Index,
    ) -> Result<EtherTransaction, KakarotClientError>;
    async fn syncing(&self) -> Result<SyncStatus, KakarotClientError>;
    async fn block_transaction_count_by_number(
        &self,
<<<<<<< HEAD
        number: BlockNumber,
    ) -> Result<U64, KakarotClientError>;
    async fn block_transaction_count_by_hash(&self, hash: H256) -> Result<U64, KakarotClientError>;
=======
        number: BlockNumberOrTag,
    ) -> Result<Option<U256>, KakarotClientError>;
    async fn block_transaction_count_by_hash(
        &self,
        hash: H256,
    ) -> Result<Option<U256>, KakarotClientError>;
>>>>>>> abfb3d55
    async fn compute_starknet_address(
        &self,
        ethereum_address: Address,
        starknet_block_id: &StarknetBlockId,
    ) -> Result<FieldElement, KakarotClientError>;
    async fn submit_starknet_transaction(
        &self,
        max_fee: FieldElement,
        signature: Vec<FieldElement>,
        nonce: FieldElement,
        sender_address: FieldElement,
        calldata: Vec<FieldElement>,
    ) -> Result<H256, KakarotClientError>;
    async fn transaction_receipt(
        &self,
        hash: H256,
    ) -> Result<Option<TransactionReceipt>, KakarotClientError>;
    async fn get_evm_address(
        &self,
        starknet_address: &FieldElement,
        starknet_block_id: &StarknetBlockId,
    ) -> Result<Address, KakarotClientError>;
    async fn balance(
        &self,
        ethereum_address: Address,
        starknet_block_id: StarknetBlockId,
    ) -> Result<U256, KakarotClientError>;
    async fn token_balances(
        &self,
        address: Address,
        contract_addresses: Vec<Address>,
    ) -> Result<TokenBalances, KakarotClientError>;
    async fn starknet_tx_into_kakarot_tx(
        &self,
        tx: StarknetTransaction,
        block_hash: Option<H256>,
        block_number: Option<U256>,
    ) -> Result<EtherTransaction, KakarotClientError>;
    async fn starknet_block_to_eth_block(
        &self,
        block: MaybePendingStarknetBlock,
    ) -> Result<RichBlock, KakarotClientError>;
    async fn filter_starknet_into_eth_txs(
        &self,
        initial_transactions: Vec<StarknetTransaction>,
        blockhash_opt: Option<H256>,
        blocknum_opt: Option<U256>,
    ) -> Result<BlockTransactions, KakarotClientError>;
    async fn get_transaction_count_by_block(
        &self,
        starknet_block_id: StarknetBlockId,
    ) -> Result<U64, KakarotClientError>;
}
pub struct KakarotClientImpl {
    client: JsonRpcClient<HttpTransport>,
    kakarot_main_contract: FieldElement,
}

impl From<KakarotClientError> for jsonrpsee::core::Error {
    fn from(err: KakarotClientError) -> Self {
        match err {
            KakarotClientError::RequestError(e) => Self::Call(CallError::Failed(anyhow::anyhow!(
                "Kakarot Core: Light Client Request Error: {}",
                e
            ))),
            KakarotClientError::OtherError(e) => Self::Call(CallError::Failed(e)),
        }
    }
}

impl KakarotClientImpl {
    pub fn new(starknet_rpc: &str) -> Result<Self> {
        let url = Url::parse(starknet_rpc)?;
        let kakarot_main_contract = FieldElement::from_hex_be(KAKAROT_MAIN_CONTRACT_ADDRESS)?;
        Ok(Self {
            client: JsonRpcClient::new(HttpTransport::new(url)),
            kakarot_main_contract,
        })
    }

    /// Get the Ethereum address of a Starknet Kakarot smart-contract by calling `get_evm_address`
    /// on it. If the contract's `get_evm_address` errors, returns the Starknet address sliced
    /// to 20 bytes to conform with EVM addresses formats.
    ///
    /// ## Arguments
    ///
    /// * `starknet_address` - The Starknet address of the contract.
    /// * `starknet_block_id` - The block id to query the contract at.
    ///
    /// ## Returns
    ///
    /// * `eth_address` - The Ethereum address of the contract.
    pub async fn safe_get_evm_address(
        &self,
        starknet_address: &FieldElement,
        starknet_block_id: &StarknetBlockId,
    ) -> Address {
        let eth_address = self
            .get_evm_address(starknet_address, starknet_block_id)
            .await
            .unwrap_or_else(|_| starknet_address_to_ethereum_address(starknet_address));
        eth_address
    }
}

#[async_trait]
impl KakarotClient for KakarotClientImpl {
    /// Get the number of transactions in a block given a block id.
    /// The number of transactions in a block.
    ///
    /// ## Arguments
    ///
    ///
    ///
    /// ## Returns
    ///
    ///  * `block_number(u64)` - The block number.
    ///
    /// `Ok(ContractClass)` if the operation was successful.
    /// `Err(KakarotClientError)` if the operation failed.
    async fn block_number(&self) -> Result<U64, KakarotClientError> {
        let block_number = self.client.block_number().await?;
        Ok(U64::from(block_number))
    }

    /// Get the block given a block id.
    /// The block.
    /// ## Arguments
    /// * `block_id(StarknetBlockId)` - The block id.
    /// * `hydrated_tx(bool)` - Whether to hydrate the transactions.
    /// ## Returns
    /// `Ok(RichBlock)` if the operation was successful.
    /// `Err(KakarotClientError)` if the operation failed.
    async fn get_eth_block_from_starknet_block(
        &self,
        block_id: StarknetBlockId,
        hydrated_tx: bool,
    ) -> Result<RichBlock, KakarotClientError> {
        let starknet_block = if hydrated_tx {
            MaybePendingStarknetBlock::BlockWithTxs(
                self.client.get_block_with_txs(&block_id).await?,
            )
        } else {
            MaybePendingStarknetBlock::BlockWithTxHashes(
                self.client.get_block_with_tx_hashes(&block_id).await?,
            )
        };
        let block = self.starknet_block_to_eth_block(starknet_block).await?;
        Ok(block)
    }

    /// Get the number of transactions in a block given a block id.
    /// The number of transactions in a block.
    ///
    /// ## Arguments
    ///
    ///
    ///
    /// ## Returns
    ///
    ///  * `block_number(u64)` - The block number.
    ///
    /// `Ok(Bytes)` if the operation was successful.
    /// `Err(KakarotClientError)` if the operation failed.
    async fn get_code(
        &self,
        ethereum_address: Address,
        starknet_block_id: StarknetBlockId,
    ) -> Result<Bytes, KakarotClientError> {
        // Convert the Ethereum address to a hex-encoded string
        let address_hex = hex::encode(ethereum_address);
        // Convert the hex-encoded string to a FieldElement
        let ethereum_address_felt = FieldElement::from_hex_be(&address_hex).map_err(|e| {
            KakarotClientError::OtherError(anyhow::anyhow!(
                "Kakarot Core: Failed to convert Ethereum address to FieldElement: {}",
                e
            ))
        })?;

        // Prepare the calldata for the get_starknet_contract_address function call
        let tx_calldata_vec = vec![ethereum_address_felt];
        let request = FunctionCall {
            contract_address: self.kakarot_main_contract,
            entry_point_selector: COMPUTE_STARKNET_ADDRESS,
            calldata: tx_calldata_vec,
        };
        // Make the function call to get the Starknet contract address
        let starknet_contract_address = self.client.call(request, &starknet_block_id).await?;
        // Concatenate the result of the function call
        let concatenated_result = starknet_contract_address
            .into_iter()
            .fold(FieldElement::ZERO, |acc, x| acc + x);

        // Prepare the calldata for the bytecode function call
        let request = FunctionCall {
            contract_address: concatenated_result,
            entry_point_selector: BYTECODE,
            calldata: vec![],
        };
        // Make the function call to get the contract bytecode
        let contract_bytecode = self.client.call(request, &starknet_block_id).await?;
        // Convert the result of the function call to a vector of bytes
        let contract_bytecode_in_u8: Vec<u8> = contract_bytecode
            .into_iter()
            .flat_map(|x| x.to_bytes_be())
            .collect();
        let bytes_result = Bytes::from(contract_bytecode_in_u8);
        Ok(bytes_result)
    }
    // Return the bytecode as a Result<Bytes>
    async fn call_view(
        &self,
        ethereum_address: Address,
        calldata: Bytes,
        starknet_block_id: StarknetBlockId,
    ) -> Result<Bytes, KakarotClientError> {
        let address_hex = hex::encode(ethereum_address);

        let ethereum_address_felt = FieldElement::from_hex_be(&address_hex).map_err(|e| {
            KakarotClientError::OtherError(anyhow::anyhow!(
                "Kakarot Core: Failed to convert Ethereum address to FieldElement: {}",
                e
            ))
        })?;

        let mut calldata_vec = calldata
            .clone()
            .into_iter()
            .map(FieldElement::from)
            .collect::<Vec<FieldElement>>();

        let mut call_parameters = vec![
            ethereum_address_felt,
            FieldElement::ZERO,
            FieldElement::MAX,
            calldata.len().into(),
        ];

        call_parameters.append(&mut calldata_vec);

        let request = FunctionCall {
            contract_address: self.kakarot_main_contract,
            entry_point_selector: EXECUTE_AT_ADDRESS,
            calldata: call_parameters,
        };

        let call_result: Vec<FieldElement> = self.client.call(request, &starknet_block_id).await?;

        // Parse and decode Kakarot's call return data (temporary solution and not scalable - will
        // fail is Kakarot API changes)
        // Declare Vec of Result
        // TODO: Change to decode based on ABI or use starknet-rs future feature to decode return
        // params
        let segmented_result = decode_execute_at_address_return(call_result)?;

        // Convert the result of the function call to a vector of bytes
        let return_data = segmented_result.get(6).ok_or_else(|| {
            KakarotClientError::OtherError(anyhow::anyhow!(
                "Cannot parse and decode last argument of Kakarot call",
            ))
        })?;
        if let FeltOrFeltArray::FeltArray(felt_array) = return_data {
            let result: Vec<u8> = felt_array
                .iter()
                .map(std::string::ToString::to_string)
                .filter_map(|s| s.parse().ok())
                .collect();
            let bytes_result = Bytes::from(result);
            return Ok(bytes_result);
        }
        Err(KakarotClientError::OtherError(anyhow::anyhow!(
            "Cannot parse and decode the return data of Kakarot call"
        )))
    }

    /// Get the syncing status of the light client
    /// # Arguments
    /// # Returns
    ///  `Ok(SyncStatus)` if the operation was successful.
    ///  `Err(KakarotClientError)` if the operation failed.
    async fn syncing(&self) -> Result<SyncStatus, KakarotClientError> {
        let status = self.client.syncing().await?;

        match status {
            SyncStatusType::NotSyncing => Ok(SyncStatus::None),

            SyncStatusType::Syncing(data) => {
                let starting_block: U256 = U256::from(data.starting_block_num);
                let current_block: U256 = U256::from(data.current_block_num);
                let highest_block: U256 = U256::from(data.highest_block_num);
                let warp_chunks_amount: Option<U256> = None;
                let warp_chunks_processed: Option<U256> = None;

                let status_info = SyncInfo {
                    starting_block,
                    current_block,
                    highest_block,
                    warp_chunks_amount,
                    warp_chunks_processed,
                };

                Ok(SyncStatus::Info(status_info))
            }
        }
    }

    /// Get the number of transactions in a block given a block number.
    /// The number of transactions in a block.
    ///
    /// # Arguments
    ///
    /// * `number(u64)` - The block number.
    ///
    /// # Returns
    ///
    ///  * `transaction_count(U64)` - The number of transactions.
    ///
    /// `Ok(U64)` if the operation was successful.
    /// `Err(KakarotClientError)` if the operation failed.
    async fn block_transaction_count_by_number(
        &self,
<<<<<<< HEAD
        number: BlockNumber,
    ) -> Result<U64, KakarotClientError> {
=======
        number: BlockNumberOrTag,
    ) -> Result<Option<U256>, KakarotClientError> {
>>>>>>> abfb3d55
        let starknet_block_id = ethers_block_id_to_starknet_block_id(BlockId::Number(number))?;
        self.get_transaction_count_by_block(starknet_block_id).await
    }

    /// Get the number of transactions in a block given a block hash.
    /// The number of transactions in a block.
    /// # Arguments
    /// * `hash(H256)` - The block hash.
    /// # Returns
    ///
    ///  * `transaction_count(U64)` - The number of transactions.
    ///
    /// `Ok(U64)` if the operation was successful.
    /// `Err(KakarotClientError)` if the operation failed.
<<<<<<< HEAD
    async fn block_transaction_count_by_hash(&self, hash: H256) -> Result<U64, KakarotClientError> {
        let starknet_block_id = ethers_block_id_to_starknet_block_id(BlockId::Hash(hash))?;
        self.get_transaction_count_by_block(starknet_block_id).await
    }

    async fn get_transaction_count_by_block(
        &self,
        starknet_block_id: StarknetBlockId,
    ) -> Result<U64, KakarotClientError> {
        let starknet_block = self.client.get_block_with_txs(&starknet_block_id).await?;

        let block_transactions = match starknet_block {
            MaybePendingBlockWithTxs::PendingBlock(pending_block_with_txs) => {
                self.filter_starknet_into_eth_txs(pending_block_with_txs.transactions, None, None)
                    .await?
=======
    async fn block_transaction_count_by_hash(
        &self,
        hash: H256,
    ) -> Result<Option<U256>, KakarotClientError> {
        let starknet_block_id = ethers_block_id_to_starknet_block_id(BlockId::Hash(hash.into()))?;
        let starknet_block = self
            .client
            .get_block_with_tx_hashes(&starknet_block_id)
            .await?;
        match starknet_block {
            MaybePendingBlockWithTxHashes::Block(block) => {
                Ok(Some(U256::from(block.transactions.len())))
>>>>>>> abfb3d55
            }
            MaybePendingBlockWithTxs::Block(block_with_txs) => {
                let blockhash_opt = Some(PrimitiveH256::from_slice(
                    &(block_with_txs.block_hash).to_bytes_be(),
                ));
                let blocknum_opt = Some(U256::from(block_with_txs.block_number));
                self.filter_starknet_into_eth_txs(
                    block_with_txs.transactions,
                    blockhash_opt,
                    blocknum_opt,
                )
                .await?
            }
        };
        let len = match block_transactions {
            BlockTransactions::Full(transactions) => transactions.len(),
            _ => 0,
        };
        Ok(U64::from(len))
    }

    async fn transaction_by_block_id_and_index(
        &self,
        block_id: StarknetBlockId,
        tx_index: Index,
    ) -> Result<EtherTransaction, KakarotClientError> {
        let index: u64 = usize::from(tx_index) as u64;

        let starknet_tx = self
            .client
            .get_transaction_by_block_id_and_index(&block_id, index)
            .await?;

        let tx_hash = match &starknet_tx {
            StarknetTransaction::Invoke(InvokeTransaction::V0(tx)) => tx.transaction_hash,
            StarknetTransaction::Invoke(InvokeTransaction::V1(tx)) => tx.transaction_hash,
            StarknetTransaction::L1Handler(_)
            | StarknetTransaction::Declare(_)
            | StarknetTransaction::Deploy(_)
            | StarknetTransaction::DeployAccount(_) => {
                return Err(KakarotClientError::OtherError(anyhow::anyhow!(
                    "Kakarot get_transaction_by_block_id_and_index: L1Handler, Declare, Deploy and DeployAccount transactions unsupported"
                )))
            }
        };

        let tx_receipt = self.client.get_transaction_receipt(tx_hash).await?;
        let (blockhash_opt, blocknum_opt) = match tx_receipt {
            MaybePendingTransactionReceipt::Receipt(StarknetTransactionReceipt::Invoke(tr)) => (
                Some(H256::from_slice(&(tr.block_hash).to_bytes_be())),
                Some(U256::from(tr.block_number)),
            ),
            MaybePendingTransactionReceipt::Receipt(StarknetTransactionReceipt::L1Handler(_)) => {
                (None, None)
            }
            MaybePendingTransactionReceipt::Receipt(StarknetTransactionReceipt::Declare(tr)) => (
                Some(H256::from_slice(&(tr.block_hash).to_bytes_be())),
                Some(U256::from(tr.block_number)),
            ),
            MaybePendingTransactionReceipt::Receipt(StarknetTransactionReceipt::Deploy(tr)) => (
                Some(H256::from_slice(&(tr.block_hash).to_bytes_be())),
                Some(U256::from(tr.block_number)),
            ),
            MaybePendingTransactionReceipt::Receipt(StarknetTransactionReceipt::DeployAccount(
                tr,
            )) => (
                Some(H256::from_slice(&(tr.block_hash).to_bytes_be())),
                Some(U256::from(tr.block_number)),
            ),
            MaybePendingTransactionReceipt::PendingReceipt(_) => (None, None),
        };
        let eth_tx = self
            .starknet_tx_into_kakarot_tx(starknet_tx, blockhash_opt, blocknum_opt)
            .await?;
        Ok(eth_tx)
    }

    /// Returns the Starknet address associated with a given Ethereum address.
    ///
    /// ## Arguments
    /// * `ethereum_address` - The Ethereum address to convert to a Starknet address.
    /// * `starknet_block_id` - The block ID to use for the Starknet contract call.
    async fn compute_starknet_address(
        &self,
        ethereum_address: Address,
        starknet_block_id: &StarknetBlockId,
    ) -> Result<FieldElement, KakarotClientError> {
        let address_hex = hex::encode(ethereum_address);

        let ethereum_address_felt = FieldElement::from_hex_be(&address_hex).map_err(|e| {
            KakarotClientError::OtherError(anyhow::anyhow!(
                "Kakarot Core: Failed to convert Ethereum address to FieldElement: {}",
                e
            ))
        })?;

        let request = FunctionCall {
            contract_address: self.kakarot_main_contract,
            entry_point_selector: COMPUTE_STARKNET_ADDRESS,
            calldata: vec![ethereum_address_felt],
        };

        let starknet_contract_address = self.client.call(request, starknet_block_id).await?;

        let result = starknet_contract_address.first().ok_or_else(|| {
            KakarotClientError::OtherError(anyhow::anyhow!(
                "Kakarot Core: Failed to get Starknet address from Kakarot"
            ))
        })?;

        Ok(*result)
    }

    async fn submit_starknet_transaction(
        &self,
        max_fee: FieldElement,
        signature: Vec<FieldElement>,
        nonce: FieldElement,
        sender_address: FieldElement,
        calldata: Vec<FieldElement>,
    ) -> Result<H256, KakarotClientError> {
        let transaction_v1 = BroadcastedInvokeTransactionV1 {
            max_fee,
            signature,
            nonce,
            sender_address,
            calldata,
        };

        let transaction_result = self
            .client
            .add_invoke_transaction(&BroadcastedInvokeTransaction::V1(transaction_v1))
            .await?;

        Ok(H256::from(
            transaction_result.transaction_hash.to_bytes_be(),
        ))
    }

    /// Returns the receipt of a transaction by transaction hash.
    ///
    /// # Arguments
    ///
    /// * `hash(H256)` - The block hash.
    ///
    /// # Returns
    ///
    ///  * `transaction_receipt(TransactionReceipt)` - The transaction receipt.
    ///
    /// `Ok(Option<TransactionReceipt>)` if the operation was successful.
    /// `Err(KakarotClientError)` if the operation failed.
    async fn transaction_receipt(
        &self,
        hash: H256,
    ) -> Result<Option<TransactionReceipt>, KakarotClientError> {
        let mut res_receipt = create_default_transaction_receipt();

        //TODO: Error when trying to transform 32 bytes hash to FieldElement
        let hash_felt = hash_to_field_element(H256::from(hash.0))?;
        let starknet_tx_receipt = self.client.get_transaction_receipt(hash_felt).await?;

        let starknet_block_id = StarknetBlockId::Tag(BlockTag::Latest);

        match starknet_tx_receipt {
            MaybePendingTransactionReceipt::Receipt(receipt) => match receipt {
                StarknetTransactionReceipt::Invoke(InvokeTransactionReceipt {
                    transaction_hash,
                    status,
                    block_hash,
                    block_number,
                    events,
                    ..
                })
                | StarknetTransactionReceipt::Deploy(DeployTransactionReceipt {
                    transaction_hash,
                    status,
                    block_hash,
                    block_number,
                    events,
                    ..
                })
                | StarknetTransactionReceipt::DeployAccount(DeployAccountTransactionReceipt {
                    transaction_hash,
                    status,
                    block_hash,
                    block_number,
                    events,
                    ..
                }) => {
                    res_receipt.transaction_hash =
                        Some(H256::from(&transaction_hash.to_bytes_be()));
                    res_receipt.status_code = match status {
                        StarknetTransactionStatus::Pending => Some(U64::from(0)),
                        StarknetTransactionStatus::AcceptedOnL1 => Some(U64::from(1)),
                        StarknetTransactionStatus::AcceptedOnL2 => Some(U64::from(1)),
                        StarknetTransactionStatus::Rejected => Some(U64::from(0)),
                    };
                    res_receipt.block_hash = Some(H256::from(&block_hash.to_bytes_be()));
                    res_receipt.block_number = Some(U256::from(block_number));

                    // Handle events -- Will error if the event is not a Kakarot event
                    let mut tmp_logs = Vec::new();

                    // Cannot use `map` because of the `await` call.
                    for event in events {
                        let contract_address = self
                            .safe_get_evm_address(&event.from_address, &starknet_block_id)
                            .await;

                        // event "keys" in cairo are event "topics" in solidity
                        // they're returned as list where consecutive values are
                        // low, high, low, high, etc. of the Uint256 Cairo representation
                        // of the bytes32 topics. This recomputes the original topic
                        let topics = (0..event.keys.len())
                            .step_by(2)
                            .map(|i| {
                                let next_key =
                                    *event.keys.get(i + 1).unwrap_or(&FieldElement::ZERO);

                                // Can unwrap here as we know 2^128 is a valid FieldElement
                                let two_pow_16: FieldElement = FieldElement::from_hex_be(
                                    "0x100000000000000000000000000000000",
                                )
                                .unwrap();

                                //TODO: May wrap around prime field - Investigate edge cases
                                let felt_shifted_next_key = next_key * two_pow_16;
                                event.keys[i] + felt_shifted_next_key
                            })
                            .map(|topic| RpcH256::from(&topic.to_bytes_be()))
                            .collect::<Vec<_>>();

                        let data = vec_felt_to_bytes(event.data);

                        let log = Log {
                            // TODO: fetch correct address from Kakarot.
                            // Contract Address is the account contract's address (EOA or KakarotAA)
                            address: RpcH160::from_slice(&contract_address.0),
                            topics,
                            data: RpcBytes::from(data.0),
                            block_hash: None,
                            block_number: None,
                            transaction_hash: None,
                            transaction_index: None,
                            log_index: None,
                            transaction_log_index: None,
                            log_type: None,
                            removed: None,
                        };

                        tmp_logs.push(log);
                    }

                    res_receipt.logs = tmp_logs;
                }
                // L1Handler and Declare transactions not supported for now in Kakarot
                StarknetTransactionReceipt::L1Handler(_)
                | StarknetTransactionReceipt::Declare(_) => return Ok(None),
            },
            MaybePendingTransactionReceipt::PendingReceipt(_) => {
                return Ok(None);
            }
        };

        let starknet_tx = self.client.get_transaction_by_hash(hash_felt).await?;
        match starknet_tx.clone() {
            StarknetTransaction::Invoke(invoke_tx) => {
                match invoke_tx {
                    InvokeTransaction::V0(v0) => {
                        let eth_address = self
                            .safe_get_evm_address(&v0.contract_address, &starknet_block_id)
                            .await;
                        res_receipt.contract_address = Some(eth_address);
                    }
                    InvokeTransaction::V1(_) => {}
                };
            }
            StarknetTransaction::DeployAccount(_) | StarknetTransaction::Deploy(_) => {}
            _ => return Ok(None),
        };

        let eth_tx = self
            .starknet_tx_into_kakarot_tx(starknet_tx, None, None)
            .await;
        match eth_tx {
            Ok(tx) => {
                res_receipt.from = tx.from;
                res_receipt.to = tx.to;
            }
            _ => {
                return Ok(None);
            }
        };

        Ok(Some(res_receipt))
    }

    async fn get_evm_address(
        &self,
        starknet_address: &FieldElement,
        starknet_block_id: &StarknetBlockId,
    ) -> Result<Address, KakarotClientError> {
        let request = FunctionCall {
            contract_address: *starknet_address,
            entry_point_selector: GET_EVM_ADDRESS,
            calldata: vec![],
        };

        let evm_address_felt = self.client.call(request, starknet_block_id).await?;
        let evm_address = evm_address_felt
            .first()
            .ok_or_else(|| {
                KakarotClientError::OtherError(anyhow::anyhow!(
                    "Kakarot Core: Failed to get EVM address from smart contract on Kakarot"
                ))
            })?
            .to_bytes_be();

        // Workaround as .get(12..32) does not dynamically size the slice
        let slice: &[u8] = evm_address.get(12..32).ok_or_else(|| {
            KakarotClientError::OtherError(anyhow::anyhow!(
                "Kakarot Core: Failed to cast EVM address from 32 bytes to 20 bytes EVM format"
            ))
        })?;
        let mut tmp_slice = [0u8; 20];
        tmp_slice.copy_from_slice(slice);
        let evm_address_sliced = &tmp_slice;

        Ok(Address::from(evm_address_sliced))
    }

    /// Get the balance in Starknet's native token of a specific EVM address.
    /// Reproduces the principle of Kakarot native coin by using Starknet's native ERC20 token
    /// (gas-utility token) ### Arguments
    /// * `ethereum_address` - The EVM address to get the balance of
    /// * `block_id` - The block to get the balance at
    ///
    /// ### Returns
    /// * `Result<U256, KakarotClientError>` - The balance of the EVM address in Starknet's native
    ///   token
    async fn balance(
        &self,
        ethereum_address: Address,
        block_id: StarknetBlockId,
    ) -> Result<U256, KakarotClientError> {
        let starknet_address = self
            .compute_starknet_address(ethereum_address, &block_id)
            .await?;

        let request = FunctionCall {
            // This FieldElement::from_dec_str cannot fail as the value is a constant
            contract_address: FieldElement::from_dec_str(STARKNET_NATIVE_TOKEN).unwrap(),
            entry_point_selector: BALANCE_OF,
            calldata: vec![starknet_address],
        };

        let balance_felt = self.client.call(request, &block_id).await?;

        let balance = balance_felt
            .first()
            .ok_or_else(|| {
                KakarotClientError::OtherError(anyhow::anyhow!(
                    "Kakarot Core: Failed to get native token balance"
                ))
            })?
            .to_bytes_be();

        let balance = U256::from_be_bytes(balance);

        Ok(balance)
    }

    /// Returns token balances for a specific address given a list of contracts.
    ///
    /// # Arguments
    ///
    /// * `address(Address)` - specific address
    /// * `contract_addresses(Vec<Address>)` - List of contract addresses
    ///
    /// # Returns
    ///
    ///  * `token_balances(TokenBalances)` - Token balances
    ///
    /// `Ok(<TokenBalances>)` if the operation was successful.
    /// `Err(KakarotClientError)` if the operation failed.
    async fn token_balances(
        &self,
        address: Address,
        contract_addresses: Vec<Address>,
    ) -> Result<TokenBalances, KakarotClientError> {
        let mut token_balances = Vec::new();
        let entrypoint = hash_to_field_element(keccak256("balanceOf(address)")).map_err(|e| {
            KakarotClientError::OtherError(anyhow::anyhow!(
                "Failed to convert entrypoint to FieldElement: {}",
                e
            ))
        })?;
        let felt_address = FieldElement::from_str(&address.to_string()).map_err(|e| {
            KakarotClientError::OtherError(anyhow::anyhow!(
                "Failed to convert address to FieldElement: {}",
                e
            ))
        })?;

        for token_address in contract_addresses {
            let calldata = vec![entrypoint, felt_address];
            let call = self
                .call_view(
                    token_address,
                    Bytes::from(vec_felt_to_bytes(calldata).0),
                    StarknetBlockId::Tag(BlockTag::Latest),
                )
                .await;

            let token_balance = match call {
                Ok(call) => {
                    let hex_balance = U256::from_str_radix(&call.to_string(), 16).map_err(|e| {
                        KakarotClientError::OtherError(anyhow::anyhow!(
                            "Failed to convert token balance to U256: {}",
                            e
                        ))
                    })?;
                    TokenBalance {
                        contract_address: address,
                        token_balance: Some(hex_balance),
                        error: None,
                    }
                }
                Err(e) => TokenBalance {
                    contract_address: address,
                    token_balance: None,
                    error: Some(format!("kakarot_getTokenBalances Error: {e}")),
                },
            };
            token_balances.push(token_balance);
        }

        Ok(TokenBalances {
            address,
            token_balances,
        })
    }

    async fn starknet_tx_into_kakarot_tx(
        &self,
        tx: StarknetTransaction,
        block_hash: Option<H256>,
        block_number: Option<U256>,
    ) -> Result<EtherTransaction, KakarotClientError> {
        let mut ether_tx = EtherTransaction::default();
        let class_hash;
        let starknet_block_id = StarknetBlockId::Tag(BlockTag::Latest);

        match tx {
            StarknetTransaction::Invoke(invoke_tx) => {
                match invoke_tx {
                    InvokeTransaction::V0(v0) => {
                        // Extract relevant fields from InvokeTransactionV0 and convert them to the
                        // corresponding fields in EtherTransaction
                        ether_tx.hash = H256::from_slice(&v0.transaction_hash.to_bytes_be());
                        class_hash = self
                            .client
                            .get_class_hash_at(
                                &StarknetBlockId::Tag(BlockTag::Latest),
                                v0.contract_address,
                            )
                            .await?;

                        ether_tx.nonce = felt_to_u256(v0.nonce);
                        ether_tx.from = self
                            .get_evm_address(&v0.contract_address, &starknet_block_id)
                            .await?;
                        // Define gas_price data
                        ether_tx.gas_price = None;
                        // Extracting the signature
                        ether_tx.signature = Some(Signature {
                            r: felt_option_to_u256(v0.signature.get(0))?,
                            s: felt_option_to_u256(v0.signature.get(1))?,
                            v: felt_option_to_u256(v0.signature.get(2))?,
                        });
                        // Extracting the data (transform from calldata)
                        ether_tx.input = vec_felt_to_bytes(v0.calldata);
                        //TODO:  Fetch transaction To
                        ether_tx.to = None;
                        //TODO:  Fetch value
                        ether_tx.value = U256::from(100);
                        //TODO: Fetch Gas
                        ether_tx.gas = U256::from(100);
                        // Extracting the chain_id
                        ether_tx.chain_id = Some(CHAIN_ID.into());
                        // ...
                        ether_tx.block_hash = block_hash;
                        ether_tx.block_number = block_number;
                    }

                    InvokeTransaction::V1(v1) => {
                        // Extract relevant fields from InvokeTransactionV0 and convert them to the
                        // corresponding fields in EtherTransaction

                        ether_tx.hash = H256::from_slice(&v1.transaction_hash.to_bytes_be());
                        class_hash = self
                            .client
                            .get_class_hash_at(
                                &StarknetBlockId::Tag(BlockTag::Latest),
                                v1.sender_address,
                            )
                            .await?;

                        ether_tx.nonce = felt_to_u256(v1.nonce);

                        ether_tx.from = self
                            .get_evm_address(&v1.sender_address, &starknet_block_id)
                            .await?;

                        // Define gas_price data
                        ether_tx.gas_price = None;
                        // Extracting the signature
                        ether_tx.signature = Some(Signature {
                            r: felt_option_to_u256(v1.signature.get(0))?,
                            s: felt_option_to_u256(v1.signature.get(1))?,
                            v: felt_option_to_u256(v1.signature.get(2))?,
                        });
                        // Extracting the data
                        ether_tx.input = vec_felt_to_bytes(v1.calldata);
                        ether_tx.to = None;
                        // Extracting the to address
                        // TODO: Get Data from Calldata
                        ether_tx.to = None;
                        // Extracting the value
                        ether_tx.value = U256::from(100);
                        // TODO:: Get Gas from Estimate
                        ether_tx.gas = U256::from(100);
                        // Extracting the chain_id
                        ether_tx.chain_id = Some(CHAIN_ID.into());
                        // Extracting the access_list
                        ether_tx.access_list = None;
                        // Extracting the transaction_type
                        ether_tx.transaction_type = None;
                        ether_tx.block_hash = block_hash;
                        ether_tx.block_number = block_number;
                    }
                }
            }
            // Repeat the process for each variant of StarknetTransaction
            StarknetTransaction::L1Handler(_)
            | StarknetTransaction::Declare(_)
            | StarknetTransaction::Deploy(_)
            | StarknetTransaction::DeployAccount(_) => {
                return Err(KakarotClientError::OtherError(anyhow::anyhow!(
                    "Kakarot starknet_tx_into_eth_tx: L1Handler, Declare, Deploy and DeployAccount transactions unsupported"
                )));
            }
        }

        let kakarot_class_hash = FieldElement::from_hex_be(KAKAROT_CONTRACT_ACCOUNT_CLASS_HASH)
            .map_err(|e| {
                KakarotClientError::OtherError(anyhow::anyhow!(
                    "Kakarot Failed to convert Kakarot custom proxy contract class hash to FieldElement: {}",
                    e
                ))
            })?;

        if class_hash == kakarot_class_hash {
            Ok(ether_tx)
        } else {
            Err(KakarotClientError::OtherError(anyhow::anyhow!(
                "Kakarot Filter: Tx is not part of Kakarot"
            )))
        }
    }

    async fn starknet_block_to_eth_block(
        &self,
        block: MaybePendingStarknetBlock,
    ) -> Result<RichBlock, KakarotClientError> {
        // Fixed fields in the Ethereum block as Starknet does not have these fields

        //TODO: Fetch real data
        let gas_limit = U256::from(1_000_000);

        //TODO: Fetch real data
        let gas_used = U256::from(500_000);

        //TODO: Fetch real data
        let difficulty = U256::ZERO;

        //TODO: Fetch real data
        let nonce: Option<H64> = Some(H64::zero());

        //TODO: Fetch real data
        let size: Option<U256> = Some(U256::from(1_000_000));

        // Bloom is a byte array of length 256
        let logs_bloom = Bloom::default();
        let extra_data = Bytes::from(b"0x00");
        //TODO: Fetch real data
        let total_difficulty: U256 = U256::ZERO;
        //TODO: Fetch real data
        let base_fee_per_gas = U256::from(16);
        //TODO: Fetch real data
        let mix_hash = H256::zero();

        match block {
            MaybePendingStarknetBlock::BlockWithTxHashes(maybe_pending_block) => {
                match maybe_pending_block {
                    MaybePendingBlockWithTxHashes::PendingBlock(pending_block_with_tx_hashes) => {
                        let parent_hash = H256::from_slice(
                            &pending_block_with_tx_hashes.parent_hash.to_bytes_be(),
                        );
                        let sequencer = starknet_address_to_ethereum_address(
                            &pending_block_with_tx_hashes.sequencer_address,
                        );
                        let timestamp = U256::from_be_bytes(
                            pending_block_with_tx_hashes.timestamp.to_be_bytes(),
                        );

                        //TODO: Add filter to tx_hashes
                        let transactions = BlockTransactions::Hashes(
                            pending_block_with_tx_hashes
                                .transactions
                                .into_iter()
                                .map(|tx| H256::from_slice(&tx.to_bytes_be()))
                                .collect(),
                        );

                        let header = Header {
                            // PendingblockWithTxHashes doesn't have a block hash
                            hash: None,
                            parent_hash,
                            uncles_hash: parent_hash,
                            author: sequencer,
                            miner: sequencer,
                            // PendingblockWithTxHashes doesn't have a state root
                            state_root: H256::zero(),
                            // PendingblockWithTxHashes doesn't have a transactions root
                            transactions_root: H256::zero(),
                            // PendingblockWithTxHashes doesn't have a receipts root
                            receipts_root: H256::zero(),
                            // PendingblockWithTxHashes doesn't have a block number
                            number: None,
                            gas_used,
                            gas_limit,
                            extra_data,
                            logs_bloom,
                            timestamp,
                            difficulty,
                            nonce,
                            size,
                            mix_hash,
                            withdrawals_root: Some(H256::zero()),
                        };
                        let block = Block {
                            header,
                            total_difficulty,
                            uncles: vec![],
                            transactions,
                            base_fee_per_gas: Some(base_fee_per_gas),
                            size,
                            withdrawals: Some(vec![]),
                        };
                        Ok(Rich::<Block> {
                            inner: block,
                            extra_info: BTreeMap::default(),
                        })
                    }
                    MaybePendingBlockWithTxHashes::Block(block_with_tx_hashes) => {
                        let hash = H256::from_slice(&block_with_tx_hashes.block_hash.to_bytes_be());
                        let parent_hash =
                            H256::from_slice(&block_with_tx_hashes.parent_hash.to_bytes_be());

                        let sequencer = starknet_address_to_ethereum_address(
                            &block_with_tx_hashes.sequencer_address,
                        );

                        let state_root = H256::zero();
                        let number = U256::from(block_with_tx_hashes.block_number);
                        let timestamp = U256::from(block_with_tx_hashes.timestamp);
                        //TODO: Add filter to tx_hashes
                        let transactions = BlockTransactions::Hashes(
                            block_with_tx_hashes
                                .transactions
                                .into_iter()
                                .map(|tx| H256::from_slice(&tx.to_bytes_be()))
                                .collect(),
                        );
                        let header = Header {
                            hash: Some(hash),
                            parent_hash,
                            uncles_hash: parent_hash,
                            author: sequencer,
                            miner: sequencer,
                            state_root,
                            // BlockWithTxHashes doesn't have a transactions root
                            transactions_root: H256::zero(),
                            // BlockWithTxHashes doesn't have a receipts root
                            receipts_root: H256::zero(),
                            number: Some(number),
                            gas_used,
                            gas_limit,
                            extra_data,
                            logs_bloom,
                            timestamp,
                            difficulty,
                            nonce,
                            size,
                            mix_hash,
                            withdrawals_root: Some(H256::zero()),
                        };
                        let block = Block {
                            header,
                            total_difficulty,
                            uncles: vec![],
                            transactions,
                            base_fee_per_gas: Some(base_fee_per_gas),
                            size,
                            withdrawals: Some(vec![]),
                        };
                        Ok(Rich::<Block> {
                            inner: block,
                            extra_info: BTreeMap::default(),
                        })
                    }
                }
            }
            MaybePendingStarknetBlock::BlockWithTxs(maybe_pending_block) => {
                match maybe_pending_block {
                    MaybePendingBlockWithTxs::PendingBlock(pending_block_with_txs) => {
                        let parent_hash =
                            H256::from_slice(&pending_block_with_txs.parent_hash.to_bytes_be());

                        let sequencer = starknet_address_to_ethereum_address(
                            &pending_block_with_txs.sequencer_address,
                        );

                        let timestamp =
                            U256::from_be_bytes(pending_block_with_txs.timestamp.to_be_bytes());

                        let transactions = self
                            .filter_starknet_into_eth_txs(
                                pending_block_with_txs.transactions,
                                None,
                                None,
                            )
                            .await?;
                        let header = Header {
                            // PendingBlockWithTxs doesn't have a block hash
                            hash: None,
                            parent_hash,
                            uncles_hash: parent_hash,
                            author: sequencer,
                            miner: sequencer,
                            // PendingBlockWithTxs doesn't have a state root
                            state_root: H256::zero(),
                            // PendingBlockWithTxs doesn't have a transactions root
                            transactions_root: H256::zero(),
                            // PendingBlockWithTxs doesn't have a receipts root
                            receipts_root: H256::zero(),
                            // PendingBlockWithTxs doesn't have a block number
                            number: None,
                            gas_used,
                            gas_limit,
                            extra_data,
                            logs_bloom,
                            timestamp,
                            difficulty,
                            nonce,
                            size,
                            mix_hash,
                            withdrawals_root: Some(H256::zero()),
                        };
                        let block = Block {
                            header,
                            total_difficulty,
                            uncles: vec![],
                            transactions,
                            base_fee_per_gas: Some(base_fee_per_gas),
                            size,
                            withdrawals: Some(vec![]),
                        };
                        Ok(Rich::<Block> {
                            inner: block,
                            extra_info: BTreeMap::default(),
                        })
                    }
                    MaybePendingBlockWithTxs::Block(block_with_txs) => {
                        let hash = H256::from_slice(&block_with_txs.block_hash.to_bytes_be());
                        let parent_hash =
                            H256::from_slice(&block_with_txs.parent_hash.to_bytes_be());

                        let sequencer =
                            starknet_address_to_ethereum_address(&block_with_txs.sequencer_address);

                        let state_root = H256::zero();
                        let transactions_root = H256::zero();
                        let receipts_root = H256::zero();

                        let number = U256::from(block_with_txs.block_number);
                        let timestamp = U256::from(block_with_txs.timestamp);

                        let blockhash_opt =
                            Some(H256::from_slice(&(block_with_txs.block_hash).to_bytes_be()));
                        let blocknum_opt = Some(U256::from(block_with_txs.block_number));

                        let transactions = self
                            .filter_starknet_into_eth_txs(
                                block_with_txs.transactions,
                                blockhash_opt,
                                blocknum_opt,
                            )
                            .await?;

                        let header = Header {
                            hash: Some(hash),
                            parent_hash,
                            uncles_hash: parent_hash,
                            author: sequencer,
                            miner: sequencer,
                            state_root,
                            // BlockWithTxHashes doesn't have a transactions root
                            transactions_root,
                            // BlockWithTxHashes doesn't have a receipts root
                            receipts_root,
                            number: Some(number),
                            gas_used,
                            gas_limit,
                            extra_data,
                            logs_bloom,
                            timestamp,
                            difficulty,
                            nonce,
                            size,
                            mix_hash,
                            withdrawals_root: Some(H256::zero()),
                        };
                        let block = Block {
                            header,
                            total_difficulty,
                            uncles: vec![],
                            transactions,
                            base_fee_per_gas: Some(base_fee_per_gas),
                            size,
                            withdrawals: Some(vec![]),
                        };
                        Ok(Rich::<Block> {
                            inner: block,
                            extra_info: BTreeMap::default(),
                        })
                    }
                }
            }
        }
    }

    async fn filter_starknet_into_eth_txs(
        &self,
        initial_transactions: Vec<StarknetTransaction>,
        blockhash_opt: Option<H256>,
        blocknum_opt: Option<U256>,
    ) -> Result<BlockTransactions, KakarotClientError> {
        let mut transactions_vec = vec![];
        for transaction in initial_transactions {
            let tx_value = self
                .starknet_tx_into_kakarot_tx(transaction, blockhash_opt, blocknum_opt)
                .await;
            if let Ok(val) = tx_value {
                transactions_vec.push(val)
            }
        }
        Ok(BlockTransactions::Full(transactions_vec))
    }
}<|MERGE_RESOLUTION|>--- conflicted
+++ resolved
@@ -97,18 +97,9 @@
     async fn syncing(&self) -> Result<SyncStatus, KakarotClientError>;
     async fn block_transaction_count_by_number(
         &self,
-<<<<<<< HEAD
-        number: BlockNumber,
+        number: BlockNumberOrTag,
     ) -> Result<U64, KakarotClientError>;
     async fn block_transaction_count_by_hash(&self, hash: H256) -> Result<U64, KakarotClientError>;
-=======
-        number: BlockNumberOrTag,
-    ) -> Result<Option<U256>, KakarotClientError>;
-    async fn block_transaction_count_by_hash(
-        &self,
-        hash: H256,
-    ) -> Result<Option<U256>, KakarotClientError>;
->>>>>>> abfb3d55
     async fn compute_starknet_address(
         &self,
         ethereum_address: Address,
@@ -430,13 +421,8 @@
     /// `Err(KakarotClientError)` if the operation failed.
     async fn block_transaction_count_by_number(
         &self,
-<<<<<<< HEAD
-        number: BlockNumber,
+        number: BlockNumberOrTag,
     ) -> Result<U64, KakarotClientError> {
-=======
-        number: BlockNumberOrTag,
-    ) -> Result<Option<U256>, KakarotClientError> {
->>>>>>> abfb3d55
         let starknet_block_id = ethers_block_id_to_starknet_block_id(BlockId::Number(number))?;
         self.get_transaction_count_by_block(starknet_block_id).await
     }
@@ -451,9 +437,8 @@
     ///
     /// `Ok(U64)` if the operation was successful.
     /// `Err(KakarotClientError)` if the operation failed.
-<<<<<<< HEAD
     async fn block_transaction_count_by_hash(&self, hash: H256) -> Result<U64, KakarotClientError> {
-        let starknet_block_id = ethers_block_id_to_starknet_block_id(BlockId::Hash(hash))?;
+        let starknet_block_id = ethers_block_id_to_starknet_block_id(BlockId::Hash(hash.into()))?;
         self.get_transaction_count_by_block(starknet_block_id).await
     }
 
@@ -467,25 +452,10 @@
             MaybePendingBlockWithTxs::PendingBlock(pending_block_with_txs) => {
                 self.filter_starknet_into_eth_txs(pending_block_with_txs.transactions, None, None)
                     .await?
-=======
-    async fn block_transaction_count_by_hash(
-        &self,
-        hash: H256,
-    ) -> Result<Option<U256>, KakarotClientError> {
-        let starknet_block_id = ethers_block_id_to_starknet_block_id(BlockId::Hash(hash.into()))?;
-        let starknet_block = self
-            .client
-            .get_block_with_tx_hashes(&starknet_block_id)
-            .await?;
-        match starknet_block {
-            MaybePendingBlockWithTxHashes::Block(block) => {
-                Ok(Some(U256::from(block.transactions.len())))
->>>>>>> abfb3d55
             }
             MaybePendingBlockWithTxs::Block(block_with_txs) => {
-                let blockhash_opt = Some(PrimitiveH256::from_slice(
-                    &(block_with_txs.block_hash).to_bytes_be(),
-                ));
+                let blockhash_opt =
+                    Some(H256::from_slice(&(block_with_txs.block_hash).to_bytes_be()));
                 let blocknum_opt = Some(U256::from(block_with_txs.block_number));
                 self.filter_starknet_into_eth_txs(
                     block_with_txs.transactions,
