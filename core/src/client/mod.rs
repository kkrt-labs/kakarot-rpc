--- conflicted
+++ resolved
@@ -3,13 +3,9 @@
 use std::convert::From;
 
 use reth_primitives::{
-<<<<<<< HEAD
-    rpc::{BlockId, BlockNumber, H256},
-    Address, Bytes, H160, H256 as PrimitiveH256, U256, U64,
-=======
+
     rpc::{BlockId, BlockNumber, Bytes, Log, H160, H256},
     Address, H256 as PrimitiveH256, U256, U64,
->>>>>>> cca8f591
 };
 use reth_rpc_types::{SyncInfo, SyncStatus, TransactionReceipt};
 use starknet::{
@@ -34,15 +30,10 @@
 
 use crate::helpers::{
     create_default_transaction_receipt, decode_execute_at_address_return,
-<<<<<<< HEAD
     ethers_block_id_to_starknet_block_id, felt_option_to_u256, felt_to_u256, hash_to_field_element,
     starknet_address_to_ethereum_address, vec_felt_to_bytes, FeltOrFeltArray,
     MaybePendingStarknetBlock,
-=======
-    ethers_block_id_to_starknet_block_id, hash_to_field_element,
-    starknet_address_to_ethereum_address, starknet_block_to_eth_block, starknet_tx_into_eth_tx,
-    vec_felt_to_bytes, FeltOrFeltArray, MaybePendingStarknetBlock,
->>>>>>> cca8f591
+
 };
 
 use reth_primitives::{Bloom, H64};
