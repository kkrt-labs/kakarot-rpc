use std::str::FromStr;

use eyre::Result;
use jsonrpsee::types::error::CallError;
use std::convert::From;

use reth_primitives::{
    keccak256,
    rpc::{BlockId, BlockNumber, Bytes as RpcBytes, Log, H160 as RpcH160, H256},
    Address, Bytes, H256 as PrimitiveH256, U256, U64,
};
use reth_rpc_types::{SyncInfo, SyncStatus, TransactionReceipt};
use starknet::{
    core::types::FieldElement,
    providers::jsonrpc::{
        models::{
            BlockId as StarknetBlockId, BlockTag, BroadcastedInvokeTransaction,
            BroadcastedInvokeTransactionV1, DeployAccountTransactionReceipt,
            DeployTransactionReceipt, FunctionCall, InvokeTransaction, InvokeTransactionReceipt,
<<<<<<< HEAD
=======
            MaybePendingBlockWithTxHashes, MaybePendingBlockWithTxs,
>>>>>>> 68635b1b
            MaybePendingTransactionReceipt, SyncStatusType, Transaction as StarknetTransaction,
            TransactionReceipt as StarknetTransactionReceipt,
            TransactionStatus as StarknetTransactionStatus,
        },
        HttpTransport, JsonRpcClient, JsonRpcClientError,
    },
};

use thiserror::Error;
use url::Url;
extern crate hex;

use crate::helpers::{
    create_default_transaction_receipt, decode_execute_at_address_return,
    ethers_block_id_to_starknet_block_id, felt_option_to_u256, felt_to_u256, hash_to_field_element,
    starknet_address_to_ethereum_address, vec_felt_to_bytes, FeltOrFeltArray,
    MaybePendingStarknetBlock,
};

use reth_primitives::{Bloom, H64};
use std::collections::BTreeMap;

use crate::client::{
    constants::{
        selectors::EXECUTE_AT_ADDRESS, CHAIN_ID, KAKAROT_CONTRACT_ACCOUNT_CLASS_HASH,
        KAKAROT_MAIN_CONTRACT_ADDRESS,
    },
    types::{Block, BlockTransactions, Header, Rich, RichBlock, Transaction as EtherTransaction},
};
use async_trait::async_trait;
use mockall::automock;
use mockall::predicate::str;
use reth_rpc_types::Index;
pub mod constants;
use constants::selectors::BYTECODE;
pub mod types;
use types::{TokenBalance, TokenBalances};

use self::constants::{
    selectors::{BALANCE_OF, COMPUTE_STARKNET_ADDRESS, GET_EVM_ADDRESS},
    STARKNET_NATIVE_TOKEN,
};

#[derive(Debug, Error)]
pub enum KakarotClientError {
    #[error(transparent)]
    RequestError(#[from] JsonRpcClientError<reqwest::Error>),
    #[error(transparent)]
    OtherError(#[from] anyhow::Error),
}

#[automock]
#[async_trait]
pub trait KakarotClient: Send + Sync {
    async fn block_number(&self) -> Result<U64, KakarotClientError>;

    async fn get_eth_block_from_starknet_block(
        &self,
        block_id: StarknetBlockId,
        hydrated_tx: bool,
    ) -> Result<RichBlock, KakarotClientError>;

    async fn get_code(
        &self,
        ethereum_address: Address,
        starknet_block_id: StarknetBlockId,
    ) -> Result<Bytes, KakarotClientError>;

    async fn call_view(
        &self,
        ethereum_address: Address,
        calldata: Bytes,
        starknet_block_id: StarknetBlockId,
    ) -> Result<Bytes, KakarotClientError>;
    async fn transaction_by_block_id_and_index(
        &self,
        block_id: StarknetBlockId,
        tx_index: Index,
    ) -> Result<EtherTransaction, KakarotClientError>;
    async fn syncing(&self) -> Result<SyncStatus, KakarotClientError>;
    async fn block_transaction_count_by_number(
        &self,
        number: BlockNumber,
    ) -> Result<U64, KakarotClientError>;
    async fn block_transaction_count_by_hash(&self, hash: H256) -> Result<U64, KakarotClientError>;
    async fn compute_starknet_address(
        &self,
        ethereum_address: Address,
        starknet_block_id: &StarknetBlockId,
    ) -> Result<FieldElement, KakarotClientError>;
    async fn submit_starknet_transaction(
        &self,
        max_fee: FieldElement,
        signature: Vec<FieldElement>,
        nonce: FieldElement,
        sender_address: FieldElement,
        calldata: Vec<FieldElement>,
    ) -> Result<H256, KakarotClientError>;
    async fn get_transaction_receipt(
        &self,
        hash: H256,
    ) -> Result<Option<TransactionReceipt>, KakarotClientError>;
    async fn get_evm_address(
        &self,
        starknet_address: &FieldElement,
        starknet_block_id: &StarknetBlockId,
    ) -> Result<Address, KakarotClientError>;
    async fn balance(
        &self,
        ethereum_address: Address,
        starknet_block_id: StarknetBlockId,
    ) -> Result<U256, KakarotClientError>;
    async fn token_balances(
        &self,
        address: Address,
        contract_addresses: Vec<Address>,
    ) -> Result<TokenBalances, KakarotClientError>;
    async fn starknet_tx_into_kakarot_tx(
        &self,
        tx: StarknetTransaction,
        block_hash: Option<PrimitiveH256>,
        block_number: Option<U256>,
    ) -> Result<EtherTransaction, KakarotClientError>;
    async fn starknet_block_to_eth_block(
        &self,
        block: MaybePendingStarknetBlock,
    ) -> Result<RichBlock, KakarotClientError>;
    async fn filter_starknet_into_eth_txs(
        &self,
        initial_transactions: Vec<StarknetTransaction>,
        blockhash_opt: Option<PrimitiveH256>,
        blocknum_opt: Option<U256>,
    ) -> Result<BlockTransactions, KakarotClientError>;
}
pub struct KakarotClientImpl {
    client: JsonRpcClient<HttpTransport>,
    kakarot_main_contract: FieldElement,
}

impl From<KakarotClientError> for jsonrpsee::core::Error {
    fn from(err: KakarotClientError) -> Self {
        match err {
            KakarotClientError::RequestError(e) => Self::Call(CallError::Failed(anyhow::anyhow!(
                "Kakarot Core: Light Client Request Error: {}",
                e
            ))),
            KakarotClientError::OtherError(e) => Self::Call(CallError::Failed(e)),
        }
    }
}

impl KakarotClientImpl {
    pub fn new(starknet_rpc: &str) -> Result<Self> {
        let url = Url::parse(starknet_rpc)?;
        let kakarot_main_contract = FieldElement::from_hex_be(KAKAROT_MAIN_CONTRACT_ADDRESS)?;
        Ok(Self {
            client: JsonRpcClient::new(HttpTransport::new(url)),
            kakarot_main_contract,
        })
    }

    /// Get the Ethereum address of a Starknet Kakarot smart-contract by calling `get_evm_address` on it.
    /// If the contract's `get_evm_address` errors, returns the Starknet address sliced to 20 bytes to conform with EVM addresses formats.
    ///
    /// ## Arguments
    ///
    /// * `starknet_address` - The Starknet address of the contract.
    /// * `starknet_block_id` - The block id to query the contract at.
    ///
    /// ## Returns
    ///
    /// * `eth_address` - The Ethereum address of the contract.
    pub async fn safe_get_evm_address(
        &self,
        starknet_address: &FieldElement,
        starknet_block_id: &StarknetBlockId,
    ) -> Address {
        let eth_address = self
            .get_evm_address(starknet_address, starknet_block_id)
            .await
            .unwrap_or_else(|_| starknet_address_to_ethereum_address(starknet_address));
        eth_address
    }
}

#[async_trait]
impl KakarotClient for KakarotClientImpl {
    /// Get the number of transactions in a block given a block id.
    /// The number of transactions in a block.
    ///
    /// ## Arguments
    ///
    ///
    ///
    /// ## Returns
    ///
    ///  * `block_number(u64)` - The block number.
    ///
    /// `Ok(ContractClass)` if the operation was successful.
    /// `Err(KakarotClientError)` if the operation failed.
    async fn block_number(&self) -> Result<U64, KakarotClientError> {
        let block_number = self.client.block_number().await?;
        Ok(U64::from(block_number))
    }

    /// Get the block given a block id.
    /// The block.
    /// ## Arguments
    /// * `block_id(StarknetBlockId)` - The block id.
    /// * `hydrated_tx(bool)` - Whether to hydrate the transactions.
    /// ## Returns
    /// `Ok(RichBlock)` if the operation was successful.
    /// `Err(KakarotClientError)` if the operation failed.
    async fn get_eth_block_from_starknet_block(
        &self,
        block_id: StarknetBlockId,
        hydrated_tx: bool,
    ) -> Result<RichBlock, KakarotClientError> {
        // let hydrated_tx = false;
        let starknet_block = if hydrated_tx {
            MaybePendingStarknetBlock::BlockWithTxs(
                self.client.get_block_with_txs(&block_id).await?,
            )
        } else {
            MaybePendingStarknetBlock::BlockWithTxHashes(
                self.client.get_block_with_tx_hashes(&block_id).await?,
            )
        };
        // fetch gas limit, public key, and nonce from starknet rpc

        let block = self.starknet_block_to_eth_block(starknet_block).await?;
        Ok(block)
    }

    /// Get the number of transactions in a block given a block id.
    /// The number of transactions in a block.
    ///
    /// ## Arguments
    ///
    ///
    ///
    /// ## Returns
    ///
    ///  * `block_number(u64)` - The block number.
    ///
    /// `Ok(Bytes)` if the operation was successful.
    /// `Err(KakarotClientError)` if the operation failed.
    async fn get_code(
        &self,
        ethereum_address: Address,
        starknet_block_id: StarknetBlockId,
    ) -> Result<Bytes, KakarotClientError> {
        // Convert the Ethereum address to a hex-encoded string
        let address_hex = hex::encode(ethereum_address);
        // Convert the hex-encoded string to a FieldElement
        let ethereum_address_felt = FieldElement::from_hex_be(&address_hex).map_err(|e| {
            KakarotClientError::OtherError(anyhow::anyhow!(
                "Kakarot Core: Failed to convert Ethereum address to FieldElement: {}",
                e
            ))
        })?;

        // Prepare the calldata for the get_starknet_contract_address function call
        let tx_calldata_vec = vec![ethereum_address_felt];
        let request = FunctionCall {
            contract_address: self.kakarot_main_contract,
            entry_point_selector: COMPUTE_STARKNET_ADDRESS,
            calldata: tx_calldata_vec,
        };
        // Make the function call to get the Starknet contract address
        let starknet_contract_address = self.client.call(request, &starknet_block_id).await?;
        // Concatenate the result of the function call
        let concatenated_result = starknet_contract_address
            .into_iter()
            .fold(FieldElement::ZERO, |acc, x| acc + x);

        // Prepare the calldata for the bytecode function call
        let request = FunctionCall {
            contract_address: concatenated_result,
            entry_point_selector: BYTECODE,
            calldata: vec![],
        };
        // Make the function call to get the contract bytecode
        let contract_bytecode = self.client.call(request, &starknet_block_id).await?;
        // Convert the result of the function call to a vector of bytes
        let contract_bytecode_in_u8: Vec<u8> = contract_bytecode
            .into_iter()
            .flat_map(|x| x.to_bytes_be())
            .collect();
        let bytes_result = Bytes::from(contract_bytecode_in_u8);
        Ok(bytes_result)
    }
    // Return the bytecode as a Result<Bytes>
    async fn call_view(
        &self,
        ethereum_address: Address,
        calldata: Bytes,
        starknet_block_id: StarknetBlockId,
    ) -> Result<Bytes, KakarotClientError> {
        let address_hex = hex::encode(ethereum_address);

        let ethereum_address_felt = FieldElement::from_hex_be(&address_hex).map_err(|e| {
            KakarotClientError::OtherError(anyhow::anyhow!(
                "Kakarot Core: Failed to convert Ethereum address to FieldElement: {}",
                e
            ))
        })?;

        let mut calldata_vec = calldata
            .clone()
            .into_iter()
            .map(FieldElement::from)
            .collect::<Vec<FieldElement>>();

        let mut call_parameters = vec![
            ethereum_address_felt,
            FieldElement::ZERO,
            FieldElement::MAX,
            calldata.len().into(),
        ];

        call_parameters.append(&mut calldata_vec);

        let request = FunctionCall {
            contract_address: self.kakarot_main_contract,
            entry_point_selector: EXECUTE_AT_ADDRESS,
            calldata: call_parameters,
        };

        let call_result: Vec<FieldElement> = self.client.call(request, &starknet_block_id).await?;

        // Parse and decode Kakarot's call return data (temporary solution and not scalable - will
        // fail is Kakarot API changes)
        // Declare Vec of Result
        // TODO: Change to decode based on ABI or use starknet-rs future feature to decode return
        // params
        let segmented_result = decode_execute_at_address_return(call_result)?;

        // Convert the result of the function call to a vector of bytes
        let return_data = segmented_result.get(6).ok_or_else(|| {
            KakarotClientError::OtherError(anyhow::anyhow!(
                "Cannot parse and decode last argument of Kakarot call",
            ))
        })?;
        if let FeltOrFeltArray::FeltArray(felt_array) = return_data {
            let result: Vec<u8> = felt_array
                .iter()
                .map(std::string::ToString::to_string)
                .filter_map(|s| s.parse().ok())
                .collect();
            let bytes_result = Bytes::from(result);
            return Ok(bytes_result);
        }
        Err(KakarotClientError::OtherError(anyhow::anyhow!(
            "Cannot parse and decode the return data of Kakarot call"
        )))
    }

    /// Get the syncing status of the light client
    /// # Arguments
    /// # Returns
    ///  `Ok(SyncStatus)` if the operation was successful.
    ///  `Err(KakarotClientError)` if the operation failed.
    async fn syncing(&self) -> Result<SyncStatus, KakarotClientError> {
        let status = self.client.syncing().await?;

        match status {
            SyncStatusType::NotSyncing => Ok(SyncStatus::None),

            SyncStatusType::Syncing(data) => {
                let starting_block: U256 = U256::from(data.starting_block_num);
                let current_block: U256 = U256::from(data.current_block_num);
                let highest_block: U256 = U256::from(data.highest_block_num);
                let warp_chunks_amount: Option<U256> = None;
                let warp_chunks_processed: Option<U256> = None;

                let status_info = SyncInfo {
                    starting_block,
                    current_block,
                    highest_block,
                    warp_chunks_amount,
                    warp_chunks_processed,
                };

                Ok(SyncStatus::Info(status_info))
            }
        }
    }

    /// Get the number of transactions in a block given a block number.
    /// The number of transactions in a block.
    ///
    /// # Arguments
    ///
    /// * `number(u64)` - The block number.
    ///
    /// # Returns
    ///
    ///  * `transaction_count(U64)` - The number of transactions.
    ///
    /// `Ok(U64)` if the operation was successful.
    /// `Err(KakarotClientError)` if the operation failed.
    async fn block_transaction_count_by_number(
        &self,
        number: BlockNumber,
    ) -> Result<U64, KakarotClientError> {
        let starknet_block_id = ethers_block_id_to_starknet_block_id(BlockId::Number(number))?;
        let transaction_count = self
            .client
            .get_block_transaction_count(&starknet_block_id)
            .await?;
        Ok(U64::from(transaction_count))
    }

    /// Get the number of transactions in a block given a block hash.
    /// The number of transactions in a block.
    /// # Arguments
    /// * `hash(H256)` - The block hash.
    /// # Returns
    ///
    ///  * `transaction_count(U64)` - The number of transactions.
    ///
    /// `Ok(U64)` if the operation was successful.
    /// `Err(KakarotClientError)` if the operation failed.
    async fn block_transaction_count_by_hash(&self, hash: H256) -> Result<U64, KakarotClientError> {
        let starknet_block_id = ethers_block_id_to_starknet_block_id(BlockId::Hash(hash))?;
        let transaction_count = self
            .client
            .get_block_transaction_count(&starknet_block_id)
            .await?;
        Ok(U64::from(transaction_count))
    }
    async fn transaction_by_block_id_and_index(
        &self,
        block_id: StarknetBlockId,
        tx_index: Index,
    ) -> Result<EtherTransaction, KakarotClientError> {
        let index: u64 = usize::from(tx_index) as u64;

        let starknet_tx = self
            .client
            .get_transaction_by_block_id_and_index(&block_id, index)
            .await?;

        let tx_hash = match &starknet_tx {
            StarknetTransaction::Invoke(InvokeTransaction::V0(tx)) => tx.transaction_hash,
            StarknetTransaction::Invoke(InvokeTransaction::V1(tx)) => tx.transaction_hash,
            StarknetTransaction::L1Handler(_)
            | StarknetTransaction::Declare(_)
            | StarknetTransaction::Deploy(_)
            | StarknetTransaction::DeployAccount(_) => {
                return Err(KakarotClientError::OtherError(anyhow::anyhow!(
                    "Kakarot get_transaction_by_block_id_and_index: L1Handler, Declare, Deploy and DeployAccount transactions unsupported"
                )))
            }
        };

        let tx_receipt = self.client.get_transaction_receipt(tx_hash).await?;
        let (blockhash_opt, blocknum_opt) = match tx_receipt {
            MaybePendingTransactionReceipt::Receipt(StarknetTransactionReceipt::Invoke(tr)) => (
                Some(PrimitiveH256::from_slice(&(tr.block_hash).to_bytes_be())),
                Some(U256::from(tr.block_number)),
            ),
            MaybePendingTransactionReceipt::Receipt(StarknetTransactionReceipt::L1Handler(_)) => {
                (None, None)
            }
            MaybePendingTransactionReceipt::Receipt(StarknetTransactionReceipt::Declare(tr)) => (
                Some(PrimitiveH256::from_slice(&(tr.block_hash).to_bytes_be())),
                Some(U256::from(tr.block_number)),
            ),
            MaybePendingTransactionReceipt::Receipt(StarknetTransactionReceipt::Deploy(tr)) => (
                Some(PrimitiveH256::from_slice(&(tr.block_hash).to_bytes_be())),
                Some(U256::from(tr.block_number)),
            ),
            MaybePendingTransactionReceipt::Receipt(StarknetTransactionReceipt::DeployAccount(
                tr,
            )) => (
                Some(PrimitiveH256::from_slice(&(tr.block_hash).to_bytes_be())),
                Some(U256::from(tr.block_number)),
            ),
            MaybePendingTransactionReceipt::PendingReceipt(_) => (None, None),
        };
        let eth_tx = self
            .starknet_tx_into_kakarot_tx(starknet_tx, blockhash_opt, blocknum_opt)
            .await?;
        Ok(eth_tx)
    }

    /// Returns the Starknet address associated with a given Ethereum address.
    ///
    /// ## Arguments
    /// * `ethereum_address` - The Ethereum address to convert to a Starknet address.
    /// * `starknet_block_id` - The block ID to use for the Starknet contract call.
    ///
    async fn compute_starknet_address(
        &self,
        ethereum_address: Address,
        starknet_block_id: &StarknetBlockId,
    ) -> Result<FieldElement, KakarotClientError> {
        let address_hex = hex::encode(ethereum_address);

        let ethereum_address_felt = FieldElement::from_hex_be(&address_hex).map_err(|e| {
            KakarotClientError::OtherError(anyhow::anyhow!(
                "Kakarot Core: Failed to convert Ethereum address to FieldElement: {}",
                e
            ))
        })?;

        let request = FunctionCall {
            contract_address: self.kakarot_main_contract,
            entry_point_selector: COMPUTE_STARKNET_ADDRESS,
            calldata: vec![ethereum_address_felt],
        };

        let starknet_contract_address = self.client.call(request, starknet_block_id).await?;

        let result = starknet_contract_address.first().ok_or_else(|| {
            KakarotClientError::OtherError(anyhow::anyhow!(
                "Kakarot Core: Failed to get Starknet address from Kakarot"
            ))
        })?;

        println!("Starknet address: {result}");

        Ok(*result)
    }

    async fn submit_starknet_transaction(
        &self,
        max_fee: FieldElement,
        signature: Vec<FieldElement>,
        nonce: FieldElement,
        sender_address: FieldElement,
        calldata: Vec<FieldElement>,
    ) -> Result<H256, KakarotClientError> {
        let transaction_v1 = BroadcastedInvokeTransactionV1 {
            max_fee,
            signature,
            nonce,
            sender_address,
            calldata,
        };

        let transaction_result = self
            .client
            .add_invoke_transaction(&BroadcastedInvokeTransaction::V1(transaction_v1))
            .await?;

        println!(
            "Kakarot Core: Submitted Starknet transaction with hash: {0}",
            transaction_result.transaction_hash,
        );

        Ok(H256::from(
            transaction_result.transaction_hash.to_bytes_be(),
        ))
    }

    /// Returns the receipt of a transaction by transaction hash.
    ///
    /// # Arguments
    ///
    /// * `hash(H256)` - The block hash.
    ///
    /// # Returns
    ///
    ///  * `transaction_receipt(TransactionReceipt)` - The transaction receipt.
    ///
    /// `Ok(Option<TransactionReceipt>)` if the operation was successful.
    /// `Err(KakarotClientError)` if the operation failed.
    async fn get_transaction_receipt(
        &self,
        hash: H256,
    ) -> Result<Option<TransactionReceipt>, KakarotClientError> {
        let mut res_receipt = create_default_transaction_receipt();

        //TODO: Error when trying to transform 32 bytes hash to FieldElement
        let hash_felt = hash_to_field_element(PrimitiveH256::from(hash.0))?;
        let starknet_tx_receipt = self.client.get_transaction_receipt(hash_felt).await?;

        let starknet_block_id = StarknetBlockId::Tag(BlockTag::Latest);

        match starknet_tx_receipt {
            MaybePendingTransactionReceipt::Receipt(receipt) => match receipt {
                StarknetTransactionReceipt::Invoke(InvokeTransactionReceipt {
                    transaction_hash,
                    status,
                    block_hash,
                    block_number,
                    events,
                    ..
                })
                | StarknetTransactionReceipt::Deploy(DeployTransactionReceipt {
                    transaction_hash,
                    status,
                    block_hash,
                    block_number,
                    events,
                    ..
                })
                | StarknetTransactionReceipt::DeployAccount(DeployAccountTransactionReceipt {
                    transaction_hash,
                    status,
                    block_hash,
                    block_number,
                    events,
                    ..
                }) => {
                    res_receipt.transaction_hash =
                        Some(PrimitiveH256::from(&transaction_hash.to_bytes_be()));
                    res_receipt.status_code = match status {
                        StarknetTransactionStatus::Pending => Some(U64::from(0)),
                        StarknetTransactionStatus::AcceptedOnL1 => Some(U64::from(1)),
                        StarknetTransactionStatus::AcceptedOnL2 => Some(U64::from(1)),
                        StarknetTransactionStatus::Rejected => Some(U64::from(0)),
                    };
                    res_receipt.block_hash = Some(PrimitiveH256::from(&block_hash.to_bytes_be()));
                    res_receipt.block_number = Some(U256::from(block_number));

                    // Handle events -- Will error if the event is not a Kakarot event
                    let mut tmp_logs = Vec::new();

                    // Cannot use `map` because of the `await` call.
                    for event in events {
                        let contract_address = self
                            .safe_get_evm_address(&event.from_address, &starknet_block_id)
                            .await;

                        // event "keys" in cairo are event "topics" in solidity
                        // they're returned as list where consecutive values are
                        // low, high, low, high, etc. of the Uint256 Cairo representation
                        // of the bytes32 topics. This recomputes the original topic
                        let topics = (0..event.keys.len())
                            .step_by(2)
                            .map(|i| {
                                let next_key =
                                    *event.keys.get(i + 1).unwrap_or(&FieldElement::ZERO);

                                // Can unwrap here as we know 2^128 is a valid FieldElement
                                let two_pow_16: FieldElement = FieldElement::from_hex_be(
                                    "0x100000000000000000000000000000000",
                                )
                                .unwrap();

                                //TODO: May wrap around prime field - Investigate edge cases
                                let felt_shifted_next_key = next_key * two_pow_16;
                                event.keys[i] + felt_shifted_next_key
                            })
                            .map(|topic| H256::from(&topic.to_bytes_be()))
                            .collect::<Vec<_>>();

                        let data = vec_felt_to_bytes(event.data);

                        let log = Log {
                            // TODO: fetch correct address from Kakarot.
                            // Contract Address is the account contract's address (EOA or KakarotAA)
                            address: RpcH160::from_slice(&contract_address.0),
                            topics,
                            data: RpcBytes::from(data.0),
                            block_hash: None,
                            block_number: None,
                            transaction_hash: None,
                            transaction_index: None,
                            log_index: None,
                            transaction_log_index: None,
                            log_type: None,
                            removed: None,
                        };

                        tmp_logs.push(log);
                    }

                    res_receipt.logs = tmp_logs;
                }
                // L1Handler and Declare transactions not supported for now in Kakarot
                StarknetTransactionReceipt::L1Handler(_)
                | StarknetTransactionReceipt::Declare(_) => return Ok(None),
            },
            MaybePendingTransactionReceipt::PendingReceipt(_) => {
                return Ok(None);
            }
        };

        let starknet_tx = self.client.get_transaction_by_hash(hash_felt).await?;
        match starknet_tx.clone() {
            StarknetTransaction::Invoke(invoke_tx) => {
                match invoke_tx {
                    InvokeTransaction::V0(v0) => {
                        let eth_address = self
                            .safe_get_evm_address(&v0.contract_address, &starknet_block_id)
                            .await;
                        res_receipt.contract_address = Some(eth_address);
                    }
                    InvokeTransaction::V1(_) => {}
                };
            }
            StarknetTransaction::DeployAccount(_) | StarknetTransaction::Deploy(_) => {}
            _ => return Ok(None),
        };

        let eth_tx = self
            .starknet_tx_into_kakarot_tx(starknet_tx, None, None)
            .await;
        match eth_tx {
            Ok(tx) => {
                res_receipt.from = tx.from;
                res_receipt.to = tx.to;
            }
            _ => {
                return Ok(None);
            }
        };

        Ok(Some(res_receipt))
    }

    async fn get_evm_address(
        &self,
        starknet_address: &FieldElement,
        starknet_block_id: &StarknetBlockId,
    ) -> Result<Address, KakarotClientError> {
        let request = FunctionCall {
            contract_address: *starknet_address,
            entry_point_selector: GET_EVM_ADDRESS,
            calldata: vec![],
        };

        let evm_address_felt = self.client.call(request, starknet_block_id).await?;
        let evm_address = evm_address_felt
            .first()
            .ok_or_else(|| {
                KakarotClientError::OtherError(anyhow::anyhow!(
                    "Kakarot Core: Failed to get EVM address from smart contract on Kakarot"
                ))
            })?
            .to_bytes_be();

        // Workaround as .get(12..32) does not dynamically size the slice
        let slice: &[u8] = evm_address.get(12..32).ok_or_else(|| {
            KakarotClientError::OtherError(anyhow::anyhow!(
                "Kakarot Core: Failed to cast EVM address from 32 bytes to 20 bytes EVM format"
            ))
        })?;
        let mut tmp_slice = [0u8; 20];
        tmp_slice.copy_from_slice(slice);
        let evm_address_sliced = &tmp_slice;

        Ok(Address::from(evm_address_sliced))
    }

    /// Get the balance in Starknet's native token of a specific EVM address.
    /// Reproduces the principle of Kakarot native coin by using Starknet's native ERC20 token (gas-utility token)
    /// ### Arguments
    /// * `ethereum_address` - The EVM address to get the balance of
    /// * `block_id` - The block to get the balance at
    ///
    /// ### Returns
    /// * `Result<U256, KakarotClientError>` - The balance of the EVM address in Starknet's native token
    ///
    ///
    async fn balance(
        &self,
        ethereum_address: Address,
        block_id: StarknetBlockId,
    ) -> Result<U256, KakarotClientError> {
        let starknet_address = self
            .compute_starknet_address(ethereum_address, &block_id)
            .await?;

        let request = FunctionCall {
            // This FieldElement::from_dec_str cannot fail as the value is a constant
            contract_address: FieldElement::from_dec_str(STARKNET_NATIVE_TOKEN).unwrap(),
            entry_point_selector: BALANCE_OF,
            calldata: vec![starknet_address],
        };

        let balance_felt = self.client.call(request, &block_id).await?;

        let balance = balance_felt
            .first()
            .ok_or_else(|| {
                KakarotClientError::OtherError(anyhow::anyhow!(
                    "Kakarot Core: Failed to get native token balance"
                ))
            })?
            .to_bytes_be();

        let balance = U256::from_be_bytes(balance);

        Ok(balance)
    }

    /// Returns token balances for a specific address given a list of contracts.
    ///
    /// # Arguments
    ///
    /// * `address(Address)` - specific address
    /// * `contract_addresses(Vec<Address>)` - List of contract addresses
    ///
    /// # Returns
    ///
    ///  * `token_balances(TokenBalances)` - Token balances
    ///
    /// `Ok(<TokenBalances>)` if the operation was successful.
    /// `Err(KakarotClientError)` if the operation failed.
    async fn token_balances(
        &self,
        address: Address,
        contract_addresses: Vec<Address>,
    ) -> Result<TokenBalances, KakarotClientError> {
        let mut token_balances = Vec::new();
        let entrypoint = hash_to_field_element(keccak256("balanceOf(address)")).map_err(|e| {
            KakarotClientError::OtherError(anyhow::anyhow!(
                "Failed to convert entrypoint to FieldElement: {}",
                e
            ))
        })?;
        let felt_address = FieldElement::from_str(&address.to_string()).map_err(|e| {
            KakarotClientError::OtherError(anyhow::anyhow!(
                "Failed to convert address to FieldElement: {}",
                e
            ))
        })?;

        for token_address in contract_addresses {
            let calldata = vec![entrypoint, felt_address];
            let call = self
                .call_view(
                    token_address,
                    Bytes::from(vec_felt_to_bytes(calldata).0),
                    StarknetBlockId::Tag(BlockTag::Latest),
                )
                .await;

            let token_balance = match call {
                Ok(call) => {
                    let hex_balance = U256::from_str_radix(&call.to_string(), 16).map_err(|e| {
                        KakarotClientError::OtherError(anyhow::anyhow!(
                            "Failed to convert token balance to U256: {}",
                            e
                        ))
                    })?;
                    TokenBalance {
                        contract_address: address,
                        token_balance: Some(hex_balance),
                        error: None,
                    }
                }
                Err(e) => TokenBalance {
                    contract_address: address,
                    token_balance: None,
                    error: Some(format!("kakarot_getTokenBalances Error: {e}")),
                },
            };
            token_balances.push(token_balance);
        }

        Ok(TokenBalances {
            address,
            token_balances,
        })
    }

    async fn starknet_tx_into_kakarot_tx(
        &self,
        tx: StarknetTransaction,
        block_hash: Option<PrimitiveH256>,
        block_number: Option<U256>,
    ) -> Result<EtherTransaction, KakarotClientError> {
        let mut ether_tx = EtherTransaction::default();
        let class_hash;
        let starknet_block_id = StarknetBlockId::Tag(BlockTag::Latest);

        match tx {
            StarknetTransaction::Invoke(invoke_tx) => {
                match invoke_tx {
                    InvokeTransaction::V0(v0) => {
                        // Extract relevant fields from InvokeTransactionV0 and convert them to the corresponding fields in EtherTransaction
                        ether_tx.hash =
                            PrimitiveH256::from_slice(&v0.transaction_hash.to_bytes_be());
                        class_hash = self
                            .client
                            .get_class_hash_at(
                                &StarknetBlockId::Tag(BlockTag::Latest),
                                v0.contract_address,
                            )
                            .await?;

                        ether_tx.nonce = felt_to_u256(v0.nonce);
                        ether_tx.from = self
                            .get_evm_address(&v0.contract_address, &starknet_block_id)
                            .await?;
                        // Define gas_price data
                        ether_tx.gas_price = None;
                        // Extracting the signature
                        ether_tx.r = felt_option_to_u256(v0.signature.get(0))?;
                        ether_tx.s = felt_option_to_u256(v0.signature.get(1))?;
                        ether_tx.v = felt_option_to_u256(v0.signature.get(2))?;
                        // Extracting the data (transform from calldata)
                        ether_tx.input = vec_felt_to_bytes(v0.calldata);
                        //TODO:  Fetch transaction To
                        ether_tx.to = None;
                        //TODO:  Fetch value
                        ether_tx.value = U256::from(100);
                        //TODO: Fetch Gas
                        ether_tx.gas = U256::from(100);
                        // Extracting the chain_id
                        ether_tx.chain_id = Some(CHAIN_ID.into());
                        // Extracting the standard_v
                        ether_tx.standard_v = U256::from(0);
                        // Extracting the creates
                        ether_tx.creates = None;
                        // How to fetch the public_key?
                        ether_tx.public_key = None;
                        // ...
                        ether_tx.block_hash = block_hash;
                        ether_tx.block_number = block_number;
                    }

                    InvokeTransaction::V1(v1) => {
                        // Extract relevant fields from InvokeTransactionV0 and convert them to the corresponding fields in EtherTransaction

                        ether_tx.hash =
                            PrimitiveH256::from_slice(&v1.transaction_hash.to_bytes_be());
                        class_hash = self
                            .client
                            .get_class_hash_at(
                                &StarknetBlockId::Tag(BlockTag::Latest),
                                v1.sender_address,
                            )
                            .await?;

                        ether_tx.nonce = felt_to_u256(v1.nonce);
                        ether_tx.from = self
                            .get_evm_address(&v1.sender_address, &starknet_block_id)
                            .await?;
                        // Define gas_price data
                        ether_tx.gas_price = None;
                        // Extracting the signature
                        ether_tx.r = felt_option_to_u256(v1.signature.get(0))?;
                        ether_tx.s = felt_option_to_u256(v1.signature.get(1))?;
                        ether_tx.v = felt_option_to_u256(v1.signature.get(2))?;
                        // Extracting the data
                        ether_tx.input = vec_felt_to_bytes(v1.calldata);
                        ether_tx.to = None;
                        // Extracting the to address
                        // TODO: Get Data from Calldata
                        ether_tx.to = None;
                        // Extracting the value
                        ether_tx.value = U256::from(100);
                        // TODO:: Get Gas from Estimate
                        ether_tx.gas = U256::from(100);
                        // Extracting the chain_id
                        ether_tx.chain_id = Some(CHAIN_ID.into());
                        // Extracting the standard_v
                        ether_tx.standard_v = U256::from(0);
                        // Extracting the creates
                        ether_tx.creates = None;
                        // Extracting the public_key
                        ether_tx.public_key = None;
                        // Extracting the access_list
                        ether_tx.access_list = None;
                        // Extracting the transaction_type
                        ether_tx.transaction_type = None;
                        ether_tx.block_hash = block_hash;
                        ether_tx.block_number = block_number;
                    }
                }
            }
            // Repeat the process for each variant of StarknetTransaction
            StarknetTransaction::L1Handler(_) |
            StarknetTransaction::Declare(_) |
            StarknetTransaction::Deploy(_) |
            StarknetTransaction::DeployAccount(_) => {
                 return Err(KakarotClientError::OtherError(anyhow::anyhow!(
                    "Kakarot starknet_tx_into_eth_tx: L1Handler, Declare, Deploy and DeployAccount transactions unsupported"
                )))
            },
        }

        let kakarot_class_hash = FieldElement::from_hex_be(KAKAROT_CONTRACT_ACCOUNT_CLASS_HASH)
            .map_err(|e| {
                KakarotClientError::OtherError(anyhow::anyhow!(
                    "Kakarot Failed to convert Kakarot custom proxy contract class hash to FieldElement: {}",
                    e
                ))
            })?;

        if class_hash == kakarot_class_hash {
            Ok(ether_tx)
        } else {
            Err(KakarotClientError::OtherError(anyhow::anyhow!(
                "Kakarot Filter: Tx is not part of Kakarot"
            )))
        }
    }

    async fn starknet_block_to_eth_block(
        &self,
        block: MaybePendingStarknetBlock,
    ) -> Result<RichBlock, KakarotClientError> {
        // Fixed fields in the Ethereum block as Starknet does not have these fields

        //TODO: Fetch real data
        let gas_limit = U256::from(1_000_000);

        //TODO: Fetch real data
        let gas_used = U256::from(500_000);

        //TODO: Fetch real data
        let difficulty = U256::ZERO;

        //TODO: Fetch real data
        let nonce: Option<H64> = Some(H64::zero());

        //TODO: Fetch real data
        let size: Option<U256> = Some(U256::from(1_000_000));

        // Bloom is a byte array of length 256
        let logs_bloom = Bloom::default();
        let extra_data = Bytes::from(b"0x00");
        //TODO: Fetch real data
        let total_difficulty: U256 = U256::ZERO;
        //TODO: Fetch real data
        let base_fee_per_gas = U256::from(16);
        //TODO: Fetch real data
        let mix_hash = PrimitiveH256::zero();

        match block {
            MaybePendingStarknetBlock::BlockWithTxHashes(maybe_pending_block) => {
                match maybe_pending_block {
                    MaybePendingBlockWithTxHashes::PendingBlock(pending_block_with_tx_hashes) => {
                        let parent_hash = PrimitiveH256::from_slice(
                            &pending_block_with_tx_hashes.parent_hash.to_bytes_be(),
                        );
                        let sequencer = starknet_address_to_ethereum_address(
                            &pending_block_with_tx_hashes.sequencer_address,
                        );
                        let timestamp = U256::from_be_bytes(
                            pending_block_with_tx_hashes.timestamp.to_be_bytes(),
                        );
                        //TODO: Add filter to tx_hashes
                        let transactions = BlockTransactions::Hashes(
                            pending_block_with_tx_hashes
                                .transactions
                                .into_iter()
                                .map(|tx| PrimitiveH256::from_slice(&tx.to_bytes_be()))
                                .collect(),
                        );

                        let header = Header {
                            // PendingblockWithTxHashes doesn't have a block hash
                            hash: None,
                            parent_hash,
                            uncles_hash: parent_hash,
                            author: sequencer,
                            miner: sequencer,
                            // PendingblockWithTxHashes doesn't have a state root
                            state_root: PrimitiveH256::zero(),
                            // PendingblockWithTxHashes doesn't have a transactions root
                            transactions_root: PrimitiveH256::zero(),
                            // PendingblockWithTxHashes doesn't have a receipts root
                            receipts_root: PrimitiveH256::zero(),
                            // PendingblockWithTxHashes doesn't have a block number
                            number: None,
                            gas_used,
                            gas_limit,
                            extra_data,
                            logs_bloom,
                            timestamp,
                            difficulty,
                            nonce,
                            size,
                            base_fee_per_gas,
                            mix_hash,
                        };
                        let block = Block {
                            header,
                            total_difficulty,
                            uncles: vec![],
                            transactions,
                            base_fee_per_gas: None,
                            size,
                        };
                        Ok(Rich::<Block> {
                            inner: block,
                            extra_info: BTreeMap::default(),
                        })
                    }
                    MaybePendingBlockWithTxHashes::Block(block_with_tx_hashes) => {
                        let hash = PrimitiveH256::from_slice(
                            &block_with_tx_hashes.block_hash.to_bytes_be(),
                        );
                        let parent_hash = PrimitiveH256::from_slice(
                            &block_with_tx_hashes.parent_hash.to_bytes_be(),
                        );

                        let sequencer = starknet_address_to_ethereum_address(
                            &block_with_tx_hashes.sequencer_address,
                        );

                        let state_root =
                            PrimitiveH256::from_slice(&block_with_tx_hashes.new_root.to_bytes_be());
                        let number = U256::from(block_with_tx_hashes.block_number);
                        let timestamp = U256::from(block_with_tx_hashes.timestamp);
                        //TODO: Add filter to tx_hashes
                        let transactions = BlockTransactions::Hashes(
                            block_with_tx_hashes
                                .transactions
                                .into_iter()
                                .map(|tx| PrimitiveH256::from_slice(&tx.to_bytes_be()))
                                .collect(),
                        );
                        let header = Header {
                            hash: Some(hash),
                            parent_hash,
                            uncles_hash: parent_hash,
                            author: sequencer,
                            miner: sequencer,
                            state_root,
                            // BlockWithTxHashes doesn't have a transactions root
                            transactions_root: PrimitiveH256::zero(),
                            // BlockWithTxHashes doesn't have a receipts root
                            receipts_root: PrimitiveH256::zero(),
                            number: Some(number),
                            gas_used,
                            gas_limit,
                            extra_data,
                            logs_bloom,
                            timestamp,
                            difficulty,
                            nonce,
                            size,
                            base_fee_per_gas,
                            mix_hash,
                        };
                        let block = Block {
                            header,
                            total_difficulty,
                            uncles: vec![],
                            transactions,
                            base_fee_per_gas: None,
                            size,
                        };
                        Ok(Rich::<Block> {
                            inner: block,
                            extra_info: BTreeMap::default(),
                        })
                    }
                }
            }
            MaybePendingStarknetBlock::BlockWithTxs(maybe_pending_block) => {
                match maybe_pending_block {
                    MaybePendingBlockWithTxs::PendingBlock(pending_block_with_txs) => {
                        let parent_hash = PrimitiveH256::from_slice(
                            &pending_block_with_txs.parent_hash.to_bytes_be(),
                        );

                        let sequencer = starknet_address_to_ethereum_address(
                            &pending_block_with_txs.sequencer_address,
                        );

                        let timestamp =
                            U256::from_be_bytes(pending_block_with_txs.timestamp.to_be_bytes());

                        let transactions = self
                            .filter_starknet_into_eth_txs(
                                pending_block_with_txs.transactions,
                                None,
                                None,
                            )
                            .await?;
                        let header = Header {
                            // PendingBlockWithTxs doesn't have a block hash
                            hash: None,
                            parent_hash,
                            uncles_hash: parent_hash,
                            author: sequencer,
                            miner: sequencer,
                            // PendingBlockWithTxs doesn't have a state root
                            state_root: PrimitiveH256::zero(),
                            // PendingBlockWithTxs doesn't have a transactions root
                            transactions_root: PrimitiveH256::zero(),
                            // PendingBlockWithTxs doesn't have a receipts root
                            receipts_root: PrimitiveH256::zero(),
                            // PendingBlockWithTxs doesn't have a block number
                            number: None,
                            gas_used,
                            gas_limit,
                            extra_data,
                            logs_bloom,
                            timestamp,
                            difficulty,
                            nonce,
                            size,
                            base_fee_per_gas,
                            mix_hash,
                        };
                        let block = Block {
                            header,
                            total_difficulty,
                            uncles: vec![],
                            transactions,
                            base_fee_per_gas: None,
                            size,
                        };
                        Ok(Rich::<Block> {
                            inner: block,
                            extra_info: BTreeMap::default(),
                        })
                    }
                    MaybePendingBlockWithTxs::Block(block_with_txs) => {
                        let hash =
                            PrimitiveH256::from_slice(&block_with_txs.block_hash.to_bytes_be());
                        let parent_hash =
                            PrimitiveH256::from_slice(&block_with_txs.parent_hash.to_bytes_be());

                        let sequencer =
                            starknet_address_to_ethereum_address(&block_with_txs.sequencer_address);

                        let state_root = PrimitiveH256::zero();
                        let transactions_root = PrimitiveH256::zero();
                        let receipts_root = PrimitiveH256::zero();

                        let number = U256::from(block_with_txs.block_number);
                        let timestamp = U256::from(block_with_txs.timestamp);

                        let blockhash_opt = Some(PrimitiveH256::from_slice(
                            &(block_with_txs.block_hash).to_bytes_be(),
                        ));
                        let blocknum_opt = Some(U256::from(block_with_txs.block_number));

                        let transactions = self
                            .filter_starknet_into_eth_txs(
                                block_with_txs.transactions,
                                blockhash_opt,
                                blocknum_opt,
                            )
                            .await?;

                        let header = Header {
                            hash: Some(hash),
                            parent_hash,
                            uncles_hash: parent_hash,
                            author: sequencer,
                            miner: sequencer,
                            state_root,
                            // BlockWithTxHashes doesn't have a transactions root
                            transactions_root,
                            // BlockWithTxHashes doesn't have a receipts root
                            receipts_root,
                            number: Some(number),
                            gas_used,
                            gas_limit,
                            extra_data,
                            logs_bloom,
                            timestamp,
                            difficulty,
                            nonce,
                            size,
                            base_fee_per_gas,
                            mix_hash,
                        };
                        let block = Block {
                            header,
                            total_difficulty,
                            uncles: vec![],
                            transactions,
                            base_fee_per_gas: None,
                            size,
                        };
                        Ok(Rich::<Block> {
                            inner: block,
                            extra_info: BTreeMap::default(),
                        })
                    }
                }
            }
        }
    }

    async fn filter_starknet_into_eth_txs(
        &self,
        initial_transactions: Vec<StarknetTransaction>,
        blockhash_opt: Option<PrimitiveH256>,
        blocknum_opt: Option<U256>,
    ) -> Result<BlockTransactions, KakarotClientError> {
        let mut transactions_vec = vec![];
        for transaction in initial_transactions {
            let tx_value = self
                .starknet_tx_into_kakarot_tx(transaction, blockhash_opt, blocknum_opt)
                .await;
            if let Ok(val) = tx_value {
                transactions_vec.push(val)
            }
        }
        Ok(BlockTransactions::Full(transactions_vec))
    }
}<|MERGE_RESOLUTION|>--- conflicted
+++ resolved
@@ -17,10 +17,7 @@
             BlockId as StarknetBlockId, BlockTag, BroadcastedInvokeTransaction,
             BroadcastedInvokeTransactionV1, DeployAccountTransactionReceipt,
             DeployTransactionReceipt, FunctionCall, InvokeTransaction, InvokeTransactionReceipt,
-<<<<<<< HEAD
-=======
             MaybePendingBlockWithTxHashes, MaybePendingBlockWithTxs,
->>>>>>> 68635b1b
             MaybePendingTransactionReceipt, SyncStatusType, Transaction as StarknetTransaction,
             TransactionReceipt as StarknetTransactionReceipt,
             TransactionStatus as StarknetTransactionStatus,
