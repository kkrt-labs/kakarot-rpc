use std::str::FromStr;

use eyre::Result;
use futures::future::join_all;
use jsonrpsee::types::error::CallError;
use std::convert::From;

// TODO: all rpc types should me replaced when native reth Log is implemented
// https://github.com/paradigmxyz/reth/issues/1396#issuecomment-1440890689
use reth_primitives::{
    keccak256,
    rpc::{Bytes as RpcBytes, Log, H160 as RpcH160, H256 as RpcH256},
    Address, BlockId, BlockNumberOrTag, Bloom, Bytes, H256, H64, U256, U64,
};
use reth_rpc_types::{
    Block, BlockTransactions, Header, Rich, RichBlock, Signature, SyncInfo, SyncStatus,
    Transaction as EtherTransaction, TransactionReceipt,
};
use starknet::{
    core::types::FieldElement,
    providers::jsonrpc::{
        models::{
            BlockId as StarknetBlockId, BlockTag, BroadcastedInvokeTransaction,
            BroadcastedInvokeTransactionV1, DeployAccountTransactionReceipt,
            DeployTransactionReceipt, FunctionCall, InvokeTransaction, InvokeTransactionReceipt,
            MaybePendingBlockWithTxHashes, MaybePendingBlockWithTxs,
            MaybePendingTransactionReceipt, SyncStatusType, Transaction as StarknetTransaction,
            TransactionReceipt as StarknetTransactionReceipt,
            TransactionStatus as StarknetTransactionStatus,
        },
        HttpTransport, JsonRpcClient, JsonRpcClientError,
    },
};

use thiserror::Error;
use url::Url;
extern crate hex;

use crate::helpers::{
    create_default_transaction_receipt, decode_execute_at_address_return,
    ethers_block_id_to_starknet_block_id, felt_option_to_u256, felt_to_u256, hash_to_field_element,
    starknet_address_to_ethereum_address, vec_felt_to_bytes, FeltOrFeltArray,
    MaybePendingStarknetBlock,
};
use std::collections::BTreeMap;

use crate::client::constants::{
    selectors::EXECUTE_AT_ADDRESS, CHAIN_ID, KAKAROT_CONTRACT_ACCOUNT_CLASS_HASH,
    KAKAROT_MAIN_CONTRACT_ADDRESS,
};
use async_trait::async_trait;
use reth_rpc_types::Index;
pub mod constants;
use constants::selectors::BYTECODE;
pub mod types;
use types::{TokenBalance, TokenBalances};

use self::constants::{
    selectors::{BALANCE_OF, COMPUTE_STARKNET_ADDRESS, GET_EVM_ADDRESS},
    STARKNET_NATIVE_TOKEN,
};

#[derive(Debug, Error)]
pub enum KakarotClientError {
    #[error(transparent)]
    RequestError(#[from] JsonRpcClientError<reqwest::Error>),
    #[error(transparent)]
    OtherError(#[from] anyhow::Error),
}

#[async_trait]
pub trait KakarotClient: Send + Sync {
    async fn block_number(&self) -> Result<U64, KakarotClientError>;

    async fn get_eth_block_from_starknet_block(
        &self,
        block_id: StarknetBlockId,
        hydrated_tx: bool,
    ) -> Result<RichBlock, KakarotClientError>;

    async fn get_code(
        &self,
        ethereum_address: Address,
        starknet_block_id: StarknetBlockId,
    ) -> Result<Bytes, KakarotClientError>;

    async fn call_view(
        &self,
        ethereum_address: Address,
        calldata: Bytes,
        starknet_block_id: StarknetBlockId,
    ) -> Result<Bytes, KakarotClientError>;
    async fn transaction_by_block_id_and_index(
        &self,
        block_id: StarknetBlockId,
        tx_index: Index,
    ) -> Result<EtherTransaction, KakarotClientError>;
    async fn syncing(&self) -> Result<SyncStatus, KakarotClientError>;
    async fn block_transaction_count_by_number(
        &self,
        number: BlockNumberOrTag,
    ) -> Result<U64, KakarotClientError>;
    async fn block_transaction_count_by_hash(&self, hash: H256) -> Result<U64, KakarotClientError>;
    async fn compute_starknet_address(
        &self,
        ethereum_address: Address,
        starknet_block_id: &StarknetBlockId,
    ) -> Result<FieldElement, KakarotClientError>;
    async fn submit_starknet_transaction(
        &self,
        max_fee: FieldElement,
        signature: Vec<FieldElement>,
        nonce: FieldElement,
        sender_address: FieldElement,
        calldata: Vec<FieldElement>,
    ) -> Result<H256, KakarotClientError>;
    async fn transaction_receipt(
        &self,
        hash: H256,
    ) -> Result<Option<TransactionReceipt>, KakarotClientError>;
    async fn get_evm_address(
        &self,
        starknet_address: &FieldElement,
        starknet_block_id: &StarknetBlockId,
    ) -> Result<Address, KakarotClientError>;
    async fn balance(
        &self,
        ethereum_address: Address,
        starknet_block_id: StarknetBlockId,
    ) -> Result<U256, KakarotClientError>;
    async fn token_balances(
        &self,
        address: Address,
        contract_addresses: Vec<Address>,
    ) -> Result<TokenBalances, KakarotClientError>;
    async fn starknet_tx_into_kakarot_tx(
        &self,
        tx: StarknetTransaction,
        block_hash: Option<H256>,
        block_number: Option<U256>,
    ) -> Result<EtherTransaction, KakarotClientError>;
    async fn starknet_block_to_eth_block(
        &self,
        block: MaybePendingStarknetBlock,
    ) -> Result<RichBlock, KakarotClientError>;
    async fn filter_starknet_into_eth_txs(
        &self,
        initial_transactions: Vec<StarknetTransaction>,
        blockhash_opt: Option<H256>,
        blocknum_opt: Option<U256>,
    ) -> Result<BlockTransactions, KakarotClientError>;
    async fn get_transaction_count_by_block(
        &self,
        starknet_block_id: StarknetBlockId,
    ) -> Result<U64, KakarotClientError>;
}
pub struct KakarotClientImpl {
    client: JsonRpcClient<HttpTransport>,
    kakarot_main_contract: FieldElement,
}

impl From<KakarotClientError> for jsonrpsee::core::Error {
    fn from(err: KakarotClientError) -> Self {
        match err {
            KakarotClientError::RequestError(e) => Self::Call(CallError::Failed(anyhow::anyhow!(
                "Kakarot Core: Light Client Request Error: {}",
                e
            ))),
            KakarotClientError::OtherError(e) => Self::Call(CallError::Failed(e)),
        }
    }
}

impl KakarotClientImpl {
    /// Create a new `KakarotClient`.
    ///
    /// # Arguments
    ///
    /// * `starknet_rpc(&str)` - `StarkNet` RPC
    ///
    /// # Errors
    ///
    /// `Err(KakarotClientError)` if the operation failed.
    pub fn new(starknet_rpc: &str) -> Result<Self> {
        let url = Url::parse(starknet_rpc)?;
        let kakarot_main_contract = FieldElement::from_hex_be(KAKAROT_MAIN_CONTRACT_ADDRESS)?;
        Ok(Self {
            client: JsonRpcClient::new(HttpTransport::new(url)),
            kakarot_main_contract,
        })
    }

    /// Get the Ethereum address of a Starknet Kakarot smart-contract by calling `get_evm_address`
    /// on it. If the contract's `get_evm_address` errors, returns the Starknet address sliced
    /// to 20 bytes to conform with EVM addresses formats.
    ///
    /// ## Arguments
    ///
    /// * `starknet_address` - The Starknet address of the contract.
    /// * `starknet_block_id` - The block id to query the contract at.
    ///
    /// ## Returns
    ///
    /// * `eth_address` - The Ethereum address of the contract.
    pub async fn safe_get_evm_address(
        &self,
        starknet_address: &FieldElement,
        starknet_block_id: &StarknetBlockId,
    ) -> Address {
        let eth_address = self
            .get_evm_address(starknet_address, starknet_block_id)
            .await
            .unwrap_or_else(|_| starknet_address_to_ethereum_address(starknet_address));
        eth_address
    }
}

#[async_trait]
impl KakarotClient for KakarotClientImpl {
    /// Get the number of transactions in a block given a block id.
    /// The number of transactions in a block.
    ///
    /// ## Arguments
    ///
    ///
    ///
    /// ## Returns
    ///
    ///  * `block_number(u64)` - The block number.
    ///
    /// `Ok(ContractClass)` if the operation was successful.
    /// `Err(KakarotClientError)` if the operation failed.
    async fn block_number(&self) -> Result<U64, KakarotClientError> {
        let block_number = self.client.block_number().await?;
        Ok(U64::from(block_number))
    }

    /// Get the block given a block id.
    /// The block.
    /// ## Arguments
    /// * `block_id(StarknetBlockId)` - The block id.
    /// * `hydrated_tx(bool)` - Whether to hydrate the transactions.
    /// ## Returns
    /// `Ok(RichBlock)` if the operation was successful.
    /// `Err(KakarotClientError)` if the operation failed.
    async fn get_eth_block_from_starknet_block(
        &self,
        block_id: StarknetBlockId,
        hydrated_tx: bool,
    ) -> Result<RichBlock, KakarotClientError> {
        let starknet_block = if hydrated_tx {
            MaybePendingStarknetBlock::BlockWithTxs(
                self.client.get_block_with_txs(&block_id).await?,
            )
        } else {
            MaybePendingStarknetBlock::BlockWithTxHashes(
                self.client.get_block_with_tx_hashes(&block_id).await?,
            )
        };
        let block = self.starknet_block_to_eth_block(starknet_block).await?;
        Ok(block)
    }

    /// Get the number of transactions in a block given a block id.
    /// The number of transactions in a block.
    ///
    /// ## Arguments
    ///
    ///
    ///
    /// ## Returns
    ///
    ///  * `block_number(u64)` - The block number.
    ///
    /// `Ok(Bytes)` if the operation was successful.
    /// `Err(KakarotClientError)` if the operation failed.
    async fn get_code(
        &self,
        ethereum_address: Address,
        starknet_block_id: StarknetBlockId,
    ) -> Result<Bytes, KakarotClientError> {
        // Convert the Ethereum address to a hex-encoded string
        let address_hex = hex::encode(ethereum_address);
        // Convert the hex-encoded string to a FieldElement
        let ethereum_address_felt = FieldElement::from_hex_be(&address_hex).map_err(|e| {
            KakarotClientError::OtherError(anyhow::anyhow!(
                "Kakarot Core: Failed to convert Ethereum address to FieldElement: {}",
                e
            ))
        })?;

        // Prepare the calldata for the get_starknet_contract_address function call
        let tx_calldata_vec = vec![ethereum_address_felt];
        let request = FunctionCall {
            contract_address: self.kakarot_main_contract,
            entry_point_selector: COMPUTE_STARKNET_ADDRESS,
            calldata: tx_calldata_vec,
        };
        // Make the function call to get the Starknet contract address
        let starknet_contract_address = self.client.call(request, &starknet_block_id).await?;
        // Concatenate the result of the function call
        let concatenated_result = starknet_contract_address
            .into_iter()
            .fold(FieldElement::ZERO, |acc, x| acc + x);

        // Prepare the calldata for the bytecode function call
        let request = FunctionCall {
            contract_address: concatenated_result,
            entry_point_selector: BYTECODE,
            calldata: vec![],
        };
        // Make the function call to get the contract bytecode
        let contract_bytecode = self.client.call(request, &starknet_block_id).await?;
        // Convert the result of the function call to a vector of bytes
        let contract_bytecode_in_u8: Vec<u8> = contract_bytecode
            .into_iter()
            .flat_map(|x| x.to_bytes_be())
            .collect();
        let bytes_result = Bytes::from(contract_bytecode_in_u8);
        Ok(bytes_result)
    }
    // Return the bytecode as a Result<Bytes>
    async fn call_view(
        &self,
        ethereum_address: Address,
        calldata: Bytes,
        starknet_block_id: StarknetBlockId,
    ) -> Result<Bytes, KakarotClientError> {
        let address_hex = hex::encode(ethereum_address);

        let ethereum_address_felt = FieldElement::from_hex_be(&address_hex).map_err(|e| {
            KakarotClientError::OtherError(anyhow::anyhow!(
                "Kakarot Core: Failed to convert Ethereum address to FieldElement: {}",
                e
            ))
        })?;

        let mut calldata_vec = calldata
            .clone()
            .into_iter()
            .map(FieldElement::from)
            .collect::<Vec<FieldElement>>();

        let mut call_parameters = vec![
            ethereum_address_felt,
            FieldElement::ZERO,
            FieldElement::MAX,
            calldata.len().into(),
        ];

        call_parameters.append(&mut calldata_vec);

        let request = FunctionCall {
            contract_address: self.kakarot_main_contract,
            entry_point_selector: EXECUTE_AT_ADDRESS,
            calldata: call_parameters,
        };

        let call_result: Vec<FieldElement> = self.client.call(request, &starknet_block_id).await?;

        // Parse and decode Kakarot's call return data (temporary solution and not scalable - will
        // fail is Kakarot API changes)
        // Declare Vec of Result
        // TODO: Change to decode based on ABI or use starknet-rs future feature to decode return
        // params
        let segmented_result = decode_execute_at_address_return(&call_result)?;

        // Convert the result of the function call to a vector of bytes
        let return_data = segmented_result.get(6).ok_or_else(|| {
            KakarotClientError::OtherError(anyhow::anyhow!(
                "Cannot parse and decode last argument of Kakarot call",
            ))
        })?;
        if let FeltOrFeltArray::FeltArray(felt_array) = return_data {
            let result: Vec<u8> = felt_array
                .iter()
                .map(std::string::ToString::to_string)
                .filter_map(|s| s.parse().ok())
                .collect();
            let bytes_result = Bytes::from(result);
            return Ok(bytes_result);
        }
        Err(KakarotClientError::OtherError(anyhow::anyhow!(
            "Cannot parse and decode the return data of Kakarot call"
        )))
    }

    /// Get the syncing status of the light client
    /// # Arguments
    /// # Returns
    ///  `Ok(SyncStatus)` if the operation was successful.
    ///  `Err(KakarotClientError)` if the operation failed.
    async fn syncing(&self) -> Result<SyncStatus, KakarotClientError> {
        let status = self.client.syncing().await?;

        match status {
            SyncStatusType::NotSyncing => Ok(SyncStatus::None),

            SyncStatusType::Syncing(data) => {
                let starting_block: U256 = U256::from(data.starting_block_num);
                let current_block: U256 = U256::from(data.current_block_num);
                let highest_block: U256 = U256::from(data.highest_block_num);
                let warp_chunks_amount: Option<U256> = None;
                let warp_chunks_processed: Option<U256> = None;

                let status_info = SyncInfo {
                    starting_block,
                    current_block,
                    highest_block,
                    warp_chunks_amount,
                    warp_chunks_processed,
                };

                Ok(SyncStatus::Info(status_info))
            }
        }
    }

    /// Get the number of transactions in a block given a block number.
    /// The number of transactions in a block.
    ///
    /// # Arguments
    ///
    /// * `number(u64)` - The block number.
    ///
    /// # Returns
    ///
    ///  * `transaction_count(U64)` - The number of transactions.
    ///
    /// `Ok(U64)` if the operation was successful.
    /// `Err(KakarotClientError)` if the operation failed.
    async fn block_transaction_count_by_number(
        &self,
        number: BlockNumberOrTag,
    ) -> Result<U64, KakarotClientError> {
        let starknet_block_id = ethers_block_id_to_starknet_block_id(BlockId::Number(number))?;
        self.get_transaction_count_by_block(starknet_block_id).await
    }

    /// Get the number of transactions in a block given a block hash.
    /// The number of transactions in a block.
    /// # Arguments
    /// * `hash(H256)` - The block hash.
    /// # Returns
    ///
    ///  * `transaction_count(U64)` - The number of transactions.
    ///
    /// `Ok(U64)` if the operation was successful.
    /// `Err(KakarotClientError)` if the operation failed.
    async fn block_transaction_count_by_hash(&self, hash: H256) -> Result<U64, KakarotClientError> {
        let starknet_block_id = ethers_block_id_to_starknet_block_id(BlockId::Hash(hash.into()))?;
        self.get_transaction_count_by_block(starknet_block_id).await
    }

    async fn get_transaction_count_by_block(
        &self,
        starknet_block_id: StarknetBlockId,
    ) -> Result<U64, KakarotClientError> {
        let starknet_block = self.client.get_block_with_txs(&starknet_block_id).await?;

        let block_transactions = match starknet_block {
            MaybePendingBlockWithTxs::PendingBlock(pending_block_with_txs) => {
                self.filter_starknet_into_eth_txs(pending_block_with_txs.transactions, None, None)
                    .await?
            }
            MaybePendingBlockWithTxs::Block(block_with_txs) => {
                let blockhash_opt =
                    Some(H256::from_slice(&(block_with_txs.block_hash).to_bytes_be()));
                let blocknum_opt = Some(U256::from(block_with_txs.block_number));
                self.filter_starknet_into_eth_txs(
                    block_with_txs.transactions,
                    blockhash_opt,
                    blocknum_opt,
                )
                .await?
            }
        };
        let len = match block_transactions {
            BlockTransactions::Full(transactions) => transactions.len(),
            BlockTransactions::Hashes(_) => 0,
        };
        Ok(U64::from(len))
    }

    async fn transaction_by_block_id_and_index(
        &self,
        block_id: StarknetBlockId,
        tx_index: Index,
    ) -> Result<EtherTransaction, KakarotClientError> {
        let index: u64 = usize::from(tx_index) as u64;

        let starknet_tx = self
            .client
            .get_transaction_by_block_id_and_index(&block_id, index)
            .await?;

        let tx_hash = match &starknet_tx {
            StarknetTransaction::Invoke(InvokeTransaction::V0(tx)) => tx.transaction_hash,
            StarknetTransaction::Invoke(InvokeTransaction::V1(tx)) => tx.transaction_hash,
            StarknetTransaction::L1Handler(_)
            | StarknetTransaction::Declare(_)
            | StarknetTransaction::Deploy(_)
            | StarknetTransaction::DeployAccount(_) => {
                return Err(KakarotClientError::OtherError(anyhow::anyhow!(
                    "Kakarot get_transaction_by_block_id_and_index: L1Handler, Declare, Deploy and DeployAccount transactions unsupported"
                )))
            }
        };

        let tx_receipt = self.client.get_transaction_receipt(tx_hash).await?;
        let (blockhash_opt, blocknum_opt) = match tx_receipt {
            MaybePendingTransactionReceipt::Receipt(StarknetTransactionReceipt::Invoke(tr)) => (
                Some(H256::from_slice(&(tr.block_hash).to_bytes_be())),
                Some(U256::from(tr.block_number)),
            ),
            MaybePendingTransactionReceipt::Receipt(StarknetTransactionReceipt::L1Handler(_)) => {
                (None, None)
            }
            MaybePendingTransactionReceipt::Receipt(StarknetTransactionReceipt::Declare(tr)) => (
                Some(H256::from_slice(&(tr.block_hash).to_bytes_be())),
                Some(U256::from(tr.block_number)),
            ),
            MaybePendingTransactionReceipt::Receipt(StarknetTransactionReceipt::Deploy(tr)) => (
                Some(H256::from_slice(&(tr.block_hash).to_bytes_be())),
                Some(U256::from(tr.block_number)),
            ),
            MaybePendingTransactionReceipt::Receipt(StarknetTransactionReceipt::DeployAccount(
                tr,
            )) => (
                Some(H256::from_slice(&(tr.block_hash).to_bytes_be())),
                Some(U256::from(tr.block_number)),
            ),
            MaybePendingTransactionReceipt::PendingReceipt(_) => (None, None),
        };
        let eth_tx = self
            .starknet_tx_into_kakarot_tx(starknet_tx, blockhash_opt, blocknum_opt)
            .await?;
        Ok(eth_tx)
    }

    /// Returns the Starknet address associated with a given Ethereum address.
    ///
    /// ## Arguments
    /// * `ethereum_address` - The Ethereum address to convert to a Starknet address.
    /// * `starknet_block_id` - The block ID to use for the Starknet contract call.
    async fn compute_starknet_address(
        &self,
        ethereum_address: Address,
        starknet_block_id: &StarknetBlockId,
    ) -> Result<FieldElement, KakarotClientError> {
        let address_hex = hex::encode(ethereum_address);

        let ethereum_address_felt = FieldElement::from_hex_be(&address_hex).map_err(|e| {
            KakarotClientError::OtherError(anyhow::anyhow!(
                "Kakarot Core: Failed to convert Ethereum address to FieldElement: {}",
                e
            ))
        })?;

        let request = FunctionCall {
            contract_address: self.kakarot_main_contract,
            entry_point_selector: COMPUTE_STARKNET_ADDRESS,
            calldata: vec![ethereum_address_felt],
        };

        let starknet_contract_address = self.client.call(request, starknet_block_id).await?;

        let result = starknet_contract_address.first().ok_or_else(|| {
            KakarotClientError::OtherError(anyhow::anyhow!(
                "Kakarot Core: Failed to get Starknet address from Kakarot"
            ))
        })?;

        Ok(*result)
    }

    async fn submit_starknet_transaction(
        &self,
        max_fee: FieldElement,
        signature: Vec<FieldElement>,
        nonce: FieldElement,
        sender_address: FieldElement,
        calldata: Vec<FieldElement>,
    ) -> Result<H256, KakarotClientError> {
        let transaction_v1 = BroadcastedInvokeTransactionV1 {
            max_fee,
            signature,
            nonce,
            sender_address,
            calldata,
        };

        let transaction_result = self
            .client
            .add_invoke_transaction(&BroadcastedInvokeTransaction::V1(transaction_v1))
            .await?;

        Ok(H256::from(
            transaction_result.transaction_hash.to_bytes_be(),
        ))
    }

    /// Returns the receipt of a transaction by transaction hash.
    ///
    /// # Arguments
    ///
    /// * `hash(H256)` - The block hash.
    ///
    /// # Returns
    ///
    ///  * `transaction_receipt(TransactionReceipt)` - The transaction receipt.
    ///
    /// `Ok(Option<TransactionReceipt>)` if the operation was successful.
    /// `Err(KakarotClientError)` if the operation failed.
    async fn transaction_receipt(
        &self,
        hash: H256,
    ) -> Result<Option<TransactionReceipt>, KakarotClientError> {
        let mut res_receipt = create_default_transaction_receipt();

        //TODO: Error when trying to transform 32 bytes hash to FieldElement
        let hash_felt = hash_to_field_element(H256::from(hash.0))?;
        let starknet_tx_receipt = self.client.get_transaction_receipt(hash_felt).await?;

        let starknet_block_id = StarknetBlockId::Tag(BlockTag::Latest);

        match starknet_tx_receipt {
            MaybePendingTransactionReceipt::Receipt(receipt) => match receipt {
                StarknetTransactionReceipt::Invoke(InvokeTransactionReceipt {
                    transaction_hash,
                    status,
                    block_hash,
                    block_number,
                    events,
                    ..
                })
                | StarknetTransactionReceipt::Deploy(DeployTransactionReceipt {
                    transaction_hash,
                    status,
                    block_hash,
                    block_number,
                    events,
                    ..
                })
                | StarknetTransactionReceipt::DeployAccount(DeployAccountTransactionReceipt {
                    transaction_hash,
                    status,
                    block_hash,
                    block_number,
                    events,
                    ..
                }) => {
                    res_receipt.transaction_hash =
                        Some(H256::from(&transaction_hash.to_bytes_be()));
                    res_receipt.status_code = match status {
                        StarknetTransactionStatus::Rejected
                        | StarknetTransactionStatus::Pending => Some(U64::from(0)),
                        StarknetTransactionStatus::AcceptedOnL1
                        | StarknetTransactionStatus::AcceptedOnL2 => Some(U64::from(1)),
                    };
                    res_receipt.block_hash = Some(H256::from(&block_hash.to_bytes_be()));
                    res_receipt.block_number = Some(U256::from(block_number));

                    // Handle events -- Will error if the event is not a Kakarot event
                    let mut tmp_logs = Vec::new();

                    // Cannot use `map` because of the `await` call.
                    for event in events {
                        let contract_address = self
                            .safe_get_evm_address(&event.from_address, &starknet_block_id)
                            .await;

                        // event "keys" in cairo are event "topics" in solidity
                        // they're returned as list where consecutive values are
                        // low, high, low, high, etc. of the Uint256 Cairo representation
                        // of the bytes32 topics. This recomputes the original topic
                        let topics = (0..event.keys.len())
                            .step_by(2)
                            .map(|i| {
                                let next_key =
                                    *event.keys.get(i + 1).unwrap_or(&FieldElement::ZERO);

                                // Can unwrap here as we know 2^128 is a valid FieldElement
                                let two_pow_16: FieldElement = FieldElement::from_hex_be(
                                    "0x100000000000000000000000000000000",
                                )
                                .unwrap();

                                //TODO: May wrap around prime field - Investigate edge cases
                                let felt_shifted_next_key = next_key * two_pow_16;
                                event.keys[i] + felt_shifted_next_key
                            })
                            .map(|topic| RpcH256::from(&topic.to_bytes_be()))
                            .collect::<Vec<_>>();

                        let data = vec_felt_to_bytes(event.data);

                        let log = Log {
                            // TODO: fetch correct address from Kakarot.
                            // Contract Address is the account contract's address (EOA or KakarotAA)
                            address: RpcH160::from_slice(&contract_address.0),
                            topics,
                            data: RpcBytes::from(data.0),
                            block_hash: None,
                            block_number: None,
                            transaction_hash: None,
                            transaction_index: None,
                            log_index: None,
                            transaction_log_index: None,
                            log_type: None,
                            removed: None,
                        };

                        tmp_logs.push(log);
                    }

                    res_receipt.logs = tmp_logs;
                }
                // L1Handler and Declare transactions not supported for now in Kakarot
                StarknetTransactionReceipt::L1Handler(_)
                | StarknetTransactionReceipt::Declare(_) => return Ok(None),
            },
            MaybePendingTransactionReceipt::PendingReceipt(_) => {
                return Ok(None);
            }
        };

        let starknet_tx = self.client.get_transaction_by_hash(hash_felt).await?;
        match starknet_tx.clone() {
            StarknetTransaction::Invoke(invoke_tx) => {
                match invoke_tx {
                    InvokeTransaction::V0(v0) => {
                        let eth_address = self
                            .safe_get_evm_address(&v0.contract_address, &starknet_block_id)
                            .await;
                        res_receipt.contract_address = Some(eth_address);
                    }
                    InvokeTransaction::V1(_) => {}
                };
            }
            StarknetTransaction::DeployAccount(_) | StarknetTransaction::Deploy(_) => {}
            _ => return Ok(None),
        };

        let eth_tx = self
            .starknet_tx_into_kakarot_tx(starknet_tx, None, None)
            .await;
        match eth_tx {
            Ok(tx) => {
                res_receipt.from = tx.from;
                res_receipt.to = tx.to;
            }
            _ => {
                return Ok(None);
            }
        };

        Ok(Some(res_receipt))
    }

    async fn get_evm_address(
        &self,
        starknet_address: &FieldElement,
        starknet_block_id: &StarknetBlockId,
    ) -> Result<Address, KakarotClientError> {
        let request = FunctionCall {
            contract_address: *starknet_address,
            entry_point_selector: GET_EVM_ADDRESS,
            calldata: vec![],
        };

        let evm_address_felt = self.client.call(request, starknet_block_id).await?;
        let evm_address = evm_address_felt
            .first()
            .ok_or_else(|| {
                KakarotClientError::OtherError(anyhow::anyhow!(
                    "Kakarot Core: Failed to get EVM address from smart contract on Kakarot"
                ))
            })?
            .to_bytes_be();

        // Workaround as .get(12..32) does not dynamically size the slice
        let slice: &[u8] = evm_address.get(12..32).ok_or_else(|| {
            KakarotClientError::OtherError(anyhow::anyhow!(
                "Kakarot Core: Failed to cast EVM address from 32 bytes to 20 bytes EVM format"
            ))
        })?;
        let mut tmp_slice = [0u8; 20];
        tmp_slice.copy_from_slice(slice);
        let evm_address_sliced = &tmp_slice;

        Ok(Address::from(evm_address_sliced))
    }

    /// Get the balance in Starknet's native token of a specific EVM address.
    /// Reproduces the principle of Kakarot native coin by using Starknet's native ERC20 token
    /// (gas-utility token) ### Arguments
    /// * `ethereum_address` - The EVM address to get the balance of
    /// * `block_id` - The block to get the balance at
    ///
    /// ### Returns
    /// * `Result<U256, KakarotClientError>` - The balance of the EVM address in Starknet's native
    ///   token
    async fn balance(
        &self,
        ethereum_address: Address,
        block_id: StarknetBlockId,
    ) -> Result<U256, KakarotClientError> {
        let starknet_address = self
            .compute_starknet_address(ethereum_address, &block_id)
            .await?;

        let request = FunctionCall {
            // This FieldElement::from_dec_str cannot fail as the value is a constant
            contract_address: FieldElement::from_dec_str(STARKNET_NATIVE_TOKEN).unwrap(),
            entry_point_selector: BALANCE_OF,
            calldata: vec![starknet_address],
        };

        let balance_felt = self.client.call(request, &block_id).await?;

        let balance = balance_felt
            .first()
            .ok_or_else(|| {
                KakarotClientError::OtherError(anyhow::anyhow!(
                    "Kakarot Core: Failed to get native token balance"
                ))
            })?
            .to_bytes_be();

        let balance = U256::from_be_bytes(balance);

        Ok(balance)
    }

    /// Returns token balances for a specific address given a list of contracts.
    ///
    /// # Arguments
    ///
    /// * `address(Address)` - specific address
    /// * `contract_addresses(Vec<Address>)` - List of contract addresses
    ///
    /// # Returns
    ///
    ///  * `token_balances(TokenBalances)` - Token balances
    ///
    /// `Ok(<TokenBalances>)` if the operation was successful.
    /// `Err(KakarotClientError)` if the operation failed.
    async fn token_balances(
        &self,
        address: Address,
        contract_addresses: Vec<Address>,
    ) -> Result<TokenBalances, KakarotClientError> {
        let entrypoint = hash_to_field_element(keccak256("balanceOf(address)")).map_err(|e| {
            KakarotClientError::OtherError(anyhow::anyhow!(
                "Failed to convert entrypoint to FieldElement: {}",
                e
            ))
        })?;
        let felt_address = FieldElement::from_str(&address.to_string()).map_err(|e| {
            KakarotClientError::OtherError(anyhow::anyhow!(
                "Failed to convert address to FieldElement: {}",
                e
            ))
        })?;
        let handles = contract_addresses.into_iter().map(|token_address| {
            let calldata = vec![entrypoint, felt_address];

            self.call_view(
                token_address,
                Bytes::from(vec_felt_to_bytes(calldata).0),
                StarknetBlockId::Tag(BlockTag::Latest),
            )
        });
        let token_balances = join_all(handles)
            .await
            .into_iter()
            .map(|token_address| match token_address {
                Ok(call) => {
                    let hex_balance = U256::from_str_radix(&call.to_string(), 16)
                        .map_err(|e| {
                            KakarotClientError::OtherError(anyhow::anyhow!(
                                "Failed to convert token balance to U256: {}",
                                e
                            ))
                        })
                        .unwrap();
                    TokenBalance {
                        contract_address: address,
                        token_balance: Some(hex_balance),
                        error: None,
                    }
                }
                Err(e) => TokenBalance {
                    contract_address: address,
                    token_balance: None,
                    error: Some(format!("kakarot_getTokenBalances Error: {e}")),
                },
            })
            .collect();

        Ok(TokenBalances {
            address,
            token_balances,
        })
    }

    async fn starknet_tx_into_kakarot_tx(
        &self,
        tx: StarknetTransaction,
        block_hash: Option<H256>,
        block_number: Option<U256>,
    ) -> Result<EtherTransaction, KakarotClientError> {
        let mut ether_tx = EtherTransaction::default();
        let class_hash;
        let starknet_block_id = StarknetBlockId::Tag(BlockTag::Latest);

        match tx {
            StarknetTransaction::Invoke(invoke_tx) => {
                match invoke_tx {
                    InvokeTransaction::V0(v0) => {
                        // Extract relevant fields from InvokeTransactionV0 and convert them to the
                        // corresponding fields in EtherTransaction
                        ether_tx.hash = H256::from_slice(&v0.transaction_hash.to_bytes_be());
                        class_hash = self
                            .client
                            .get_class_hash_at(
                                &StarknetBlockId::Tag(BlockTag::Latest),
                                v0.contract_address,
                            )
                            .await?;

                        ether_tx.nonce = felt_to_u256(v0.nonce);
                        ether_tx.from = self
                            .get_evm_address(&v0.contract_address, &starknet_block_id)
                            .await?;
                        // Define gas_price data
                        ether_tx.gas_price = None;
                        // Extracting the signature
                        ether_tx.signature = Some(Signature {
                            r: felt_option_to_u256(v0.signature.get(0))?,
                            s: felt_option_to_u256(v0.signature.get(1))?,
                            v: felt_option_to_u256(v0.signature.get(2))?,
                        });
                        // Extracting the data (transform from calldata)
                        ether_tx.input = vec_felt_to_bytes(v0.calldata);
                        //TODO:  Fetch transaction To
                        ether_tx.to = None;
                        //TODO:  Fetch value
                        ether_tx.value = U256::from(100);
                        //TODO: Fetch Gas
                        ether_tx.gas = U256::from(100);
                        // Extracting the chain_id
                        ether_tx.chain_id = Some(CHAIN_ID.into());
                        // ...
                        ether_tx.block_hash = block_hash;
                        ether_tx.block_number = block_number;
                    }

                    InvokeTransaction::V1(v1) => {
                        // Extract relevant fields from InvokeTransactionV0 and convert them to the
                        // corresponding fields in EtherTransaction

                        ether_tx.hash = H256::from_slice(&v1.transaction_hash.to_bytes_be());
                        class_hash = self
                            .client
                            .get_class_hash_at(
                                &StarknetBlockId::Tag(BlockTag::Latest),
                                v1.sender_address,
                            )
                            .await?;

                        ether_tx.nonce = felt_to_u256(v1.nonce);

                        ether_tx.from = self
                            .get_evm_address(&v1.sender_address, &starknet_block_id)
                            .await?;

                        // Define gas_price data
                        ether_tx.gas_price = None;
                        // Extracting the signature
                        ether_tx.signature = Some(Signature {
                            r: felt_option_to_u256(v1.signature.get(0))?,
                            s: felt_option_to_u256(v1.signature.get(1))?,
                            v: felt_option_to_u256(v1.signature.get(2))?,
                        });
                        // Extracting the data
                        ether_tx.input = vec_felt_to_bytes(v1.calldata);
                        ether_tx.to = None;
                        // Extracting the to address
                        // TODO: Get Data from Calldata
                        ether_tx.to = None;
                        // Extracting the value
                        ether_tx.value = U256::from(100);
                        // TODO:: Get Gas from Estimate
                        ether_tx.gas = U256::from(100);
                        // Extracting the chain_id
                        ether_tx.chain_id = Some(CHAIN_ID.into());
                        // Extracting the access_list
                        ether_tx.access_list = None;
                        // Extracting the transaction_type
                        ether_tx.transaction_type = None;
                        ether_tx.block_hash = block_hash;
                        ether_tx.block_number = block_number;
                    }
                }
            }
            // Repeat the process for each variant of StarknetTransaction
            StarknetTransaction::L1Handler(_)
            | StarknetTransaction::Declare(_)
            | StarknetTransaction::Deploy(_)
            | StarknetTransaction::DeployAccount(_) => {
                return Err(KakarotClientError::OtherError(anyhow::anyhow!(
                    "Kakarot starknet_tx_into_eth_tx: L1Handler, Declare, Deploy and DeployAccount transactions unsupported"
                )));
            }
        }

        let kakarot_class_hash = FieldElement::from_hex_be(KAKAROT_CONTRACT_ACCOUNT_CLASS_HASH)
            .map_err(|e| {
                KakarotClientError::OtherError(anyhow::anyhow!(
                    "Kakarot Failed to convert Kakarot custom proxy contract class hash to FieldElement: {}",
                    e
                ))
            })?;

        if class_hash == kakarot_class_hash {
            Ok(ether_tx)
        } else {
            Err(KakarotClientError::OtherError(anyhow::anyhow!(
                "Kakarot Filter: Tx is not part of Kakarot"
            )))
        }
    }

    async fn starknet_block_to_eth_block(
        &self,
        block: MaybePendingStarknetBlock,
    ) -> Result<RichBlock, KakarotClientError> {
        // Fixed fields in the Ethereum block as Starknet does not have these fields

        //TODO: Fetch real data
        let gas_limit = U256::from(1_000_000);

        //TODO: Fetch real data
        let gas_used = U256::from(500_000);

        //TODO: Fetch real data
        let difficulty = U256::ZERO;

        //TODO: Fetch real data
        let nonce: Option<H64> = Some(H64::zero());

        //TODO: Fetch real data
        let size: Option<U256> = Some(U256::from(1_000_000));

        // Bloom is a byte array of length 256
        let logs_bloom = Bloom::default();
        let extra_data = Bytes::from(b"0x00");
        //TODO: Fetch real data
        let total_difficulty: U256 = U256::ZERO;
        //TODO: Fetch real data
        let base_fee_per_gas = U256::from(16);
        //TODO: Fetch real data
        let mix_hash = H256::zero();

        match block {
            MaybePendingStarknetBlock::BlockWithTxHashes(maybe_pending_block) => {
                match maybe_pending_block {
                    MaybePendingBlockWithTxHashes::PendingBlock(pending_block_with_tx_hashes) => {
                        let parent_hash = H256::from_slice(
                            &pending_block_with_tx_hashes.parent_hash.to_bytes_be(),
                        );
                        let sequencer = starknet_address_to_ethereum_address(
                            &pending_block_with_tx_hashes.sequencer_address,
                        );
                        let timestamp = U256::from_be_bytes(
                            pending_block_with_tx_hashes.timestamp.to_be_bytes(),
                        );

                        //TODO: Add filter to tx_hashes
                        let transactions = BlockTransactions::Hashes(
                            pending_block_with_tx_hashes
                                .transactions
                                .into_iter()
                                .map(|tx| H256::from_slice(&tx.to_bytes_be()))
                                .collect(),
                        );

                        let header = Header {
                            // PendingblockWithTxHashes doesn't have a block hash
                            hash: None,
                            parent_hash,
                            uncles_hash: parent_hash,
                            author: sequencer,
                            miner: sequencer,
                            // PendingblockWithTxHashes doesn't have a state root
                            state_root: H256::zero(),
                            // PendingblockWithTxHashes doesn't have a transactions root
                            transactions_root: H256::zero(),
                            // PendingblockWithTxHashes doesn't have a receipts root
                            receipts_root: H256::zero(),
                            // PendingblockWithTxHashes doesn't have a block number
                            number: None,
                            gas_used,
                            gas_limit,
                            extra_data,
                            logs_bloom,
                            timestamp,
                            difficulty,
                            nonce,
                            size,
                            mix_hash,
                            withdrawals_root: Some(H256::zero()),
                        };
                        let block = Block {
                            header,
                            total_difficulty,
                            uncles: vec![],
                            transactions,
                            base_fee_per_gas: Some(base_fee_per_gas),
                            size,
                            withdrawals: Some(vec![]),
                        };
                        Ok(Rich::<Block> {
                            inner: block,
                            extra_info: BTreeMap::default(),
                        })
                    }
                    MaybePendingBlockWithTxHashes::Block(block_with_tx_hashes) => {
                        let hash = H256::from_slice(&block_with_tx_hashes.block_hash.to_bytes_be());
                        let parent_hash =
                            H256::from_slice(&block_with_tx_hashes.parent_hash.to_bytes_be());

                        let sequencer = starknet_address_to_ethereum_address(
                            &block_with_tx_hashes.sequencer_address,
                        );

                        let state_root = H256::zero();
                        let number = U256::from(block_with_tx_hashes.block_number);
                        let timestamp = U256::from(block_with_tx_hashes.timestamp);
                        //TODO: Add filter to tx_hashes
                        let transactions = BlockTransactions::Hashes(
                            block_with_tx_hashes
                                .transactions
                                .into_iter()
                                .map(|tx| H256::from_slice(&tx.to_bytes_be()))
                                .collect(),
                        );
                        let header = Header {
                            hash: Some(hash),
                            parent_hash,
                            uncles_hash: parent_hash,
                            author: sequencer,
                            miner: sequencer,
                            state_root,
                            // BlockWithTxHashes doesn't have a transactions root
                            transactions_root: H256::zero(),
                            // BlockWithTxHashes doesn't have a receipts root
                            receipts_root: H256::zero(),
                            number: Some(number),
                            gas_used,
                            gas_limit,
                            extra_data,
                            logs_bloom,
                            timestamp,
                            difficulty,
                            nonce,
                            size,
                            mix_hash,
                            withdrawals_root: Some(H256::zero()),
                        };
                        let block = Block {
                            header,
                            total_difficulty,
                            uncles: vec![],
                            transactions,
                            base_fee_per_gas: Some(base_fee_per_gas),
                            size,
                            withdrawals: Some(vec![]),
                        };
                        Ok(Rich::<Block> {
                            inner: block,
                            extra_info: BTreeMap::default(),
                        })
                    }
                }
            }
            MaybePendingStarknetBlock::BlockWithTxs(maybe_pending_block) => {
                match maybe_pending_block {
                    MaybePendingBlockWithTxs::PendingBlock(pending_block_with_txs) => {
                        let parent_hash =
                            H256::from_slice(&pending_block_with_txs.parent_hash.to_bytes_be());

                        let sequencer = starknet_address_to_ethereum_address(
                            &pending_block_with_txs.sequencer_address,
                        );

                        let timestamp =
                            U256::from_be_bytes(pending_block_with_txs.timestamp.to_be_bytes());

                        let transactions = self
                            .filter_starknet_into_eth_txs(
                                pending_block_with_txs.transactions,
                                None,
                                None,
                            )
                            .await?;
                        let header = Header {
                            // PendingBlockWithTxs doesn't have a block hash
                            hash: None,
                            parent_hash,
                            uncles_hash: parent_hash,
                            author: sequencer,
                            miner: sequencer,
                            // PendingBlockWithTxs doesn't have a state root
                            state_root: H256::zero(),
                            // PendingBlockWithTxs doesn't have a transactions root
                            transactions_root: H256::zero(),
                            // PendingBlockWithTxs doesn't have a receipts root
                            receipts_root: H256::zero(),
                            // PendingBlockWithTxs doesn't have a block number
                            number: None,
                            gas_used,
                            gas_limit,
                            extra_data,
                            logs_bloom,
                            timestamp,
                            difficulty,
                            nonce,
                            size,
                            mix_hash,
                            withdrawals_root: Some(H256::zero()),
                        };
                        let block = Block {
                            header,
                            total_difficulty,
                            uncles: vec![],
                            transactions,
                            base_fee_per_gas: Some(base_fee_per_gas),
                            size,
                            withdrawals: Some(vec![]),
                        };
                        Ok(Rich::<Block> {
                            inner: block,
                            extra_info: BTreeMap::default(),
                        })
                    }
                    MaybePendingBlockWithTxs::Block(block_with_txs) => {
                        let hash = H256::from_slice(&block_with_txs.block_hash.to_bytes_be());
                        let parent_hash =
                            H256::from_slice(&block_with_txs.parent_hash.to_bytes_be());

                        let sequencer =
                            starknet_address_to_ethereum_address(&block_with_txs.sequencer_address);

                        let state_root = H256::zero();
                        let transactions_root = H256::zero();
                        let receipts_root = H256::zero();

                        let number = U256::from(block_with_txs.block_number);
                        let timestamp = U256::from(block_with_txs.timestamp);

                        let blockhash_opt =
                            Some(H256::from_slice(&(block_with_txs.block_hash).to_bytes_be()));
                        let blocknum_opt = Some(U256::from(block_with_txs.block_number));

                        let transactions = self
                            .filter_starknet_into_eth_txs(
                                block_with_txs.transactions,
                                blockhash_opt,
                                blocknum_opt,
                            )
                            .await?;

                        let header = Header {
                            hash: Some(hash),
                            parent_hash,
                            uncles_hash: parent_hash,
                            author: sequencer,
                            miner: sequencer,
                            state_root,
                            // BlockWithTxHashes doesn't have a transactions root
                            transactions_root,
                            // BlockWithTxHashes doesn't have a receipts root
                            receipts_root,
                            number: Some(number),
                            gas_used,
                            gas_limit,
                            extra_data,
                            logs_bloom,
                            timestamp,
                            difficulty,
                            nonce,
                            size,
                            mix_hash,
                            withdrawals_root: Some(H256::zero()),
                        };
                        let block = Block {
                            header,
                            total_difficulty,
                            uncles: vec![],
                            transactions,
                            base_fee_per_gas: Some(base_fee_per_gas),
                            size,
                            withdrawals: Some(vec![]),
                        };
                        Ok(Rich::<Block> {
                            inner: block,
                            extra_info: BTreeMap::default(),
                        })
                    }
                }
            }
        }
    }

    async fn filter_starknet_into_eth_txs(
        &self,
        initial_transactions: Vec<StarknetTransaction>,
        blockhash_opt: Option<H256>,
        blocknum_opt: Option<U256>,
    ) -> Result<BlockTransactions, KakarotClientError> {
<<<<<<< HEAD
        let mut transactions_vec = vec![];
        for transaction in initial_transactions {
            let tx_value = self
                .starknet_tx_into_kakarot_tx(transaction, blockhash_opt, blocknum_opt)
                .await;
            if let Ok(val) = tx_value {
                transactions_vec.push(val);
            }
        }
=======
        let handles = initial_transactions
            .into_iter()
            .map(|starknet_transaction| {
                self.starknet_tx_into_kakarot_tx(starknet_transaction, blockhash_opt, blocknum_opt)
            });
        let transactions_vec = join_all(handles)
            .await
            .into_iter()
            .filter_map(|transaction| transaction.ok())
            .collect();
>>>>>>> b10b7f18
        Ok(BlockTransactions::Full(transactions_vec))
    }
}<|MERGE_RESOLUTION|>--- conflicted
+++ resolved
@@ -1321,17 +1321,6 @@
         blockhash_opt: Option<H256>,
         blocknum_opt: Option<U256>,
     ) -> Result<BlockTransactions, KakarotClientError> {
-<<<<<<< HEAD
-        let mut transactions_vec = vec![];
-        for transaction in initial_transactions {
-            let tx_value = self
-                .starknet_tx_into_kakarot_tx(transaction, blockhash_opt, blocknum_opt)
-                .await;
-            if let Ok(val) = tx_value {
-                transactions_vec.push(val);
-            }
-        }
-=======
         let handles = initial_transactions
             .into_iter()
             .map(|starknet_transaction| {
@@ -1342,7 +1331,6 @@
             .into_iter()
             .filter_map(|transaction| transaction.ok())
             .collect();
->>>>>>> b10b7f18
         Ok(BlockTransactions::Full(transactions_vec))
     }
 }