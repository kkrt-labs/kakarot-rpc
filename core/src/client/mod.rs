--- conflicted
+++ resolved
@@ -899,8 +899,7 @@
                     InvokeTransaction::V0(v0) => {
                         // Extract relevant fields from InvokeTransactionV0 and convert them to the
                         // corresponding fields in EtherTransaction
-                        ether_tx.hash =
-                            H256::from_slice(&v0.transaction_hash.to_bytes_be());
+                        ether_tx.hash = H256::from_slice(&v0.transaction_hash.to_bytes_be());
                         class_hash = self
                             .client
                             .get_class_hash_at(
@@ -940,8 +939,7 @@
                         // Extract relevant fields from InvokeTransactionV0 and convert them to the
                         // corresponding fields in EtherTransaction
 
-                        ether_tx.hash =
-                            H256::from_slice(&v1.transaction_hash.to_bytes_be());
+                        ether_tx.hash = H256::from_slice(&v1.transaction_hash.to_bytes_be());
                         class_hash = self
                             .client
                             .get_class_hash_at(
@@ -1039,6 +1037,8 @@
         let extra_data = Bytes::from(b"0x00");
         //TODO: Fetch real data
         let total_difficulty: U256 = U256::ZERO;
+        //TODO: Fetch real data
+        let base_fee_per_gas = U256::from(16);
         //TODO: Fetch real data
         let mix_hash = H256::zero();
 
@@ -1114,12 +1114,7 @@
                             &block_with_tx_hashes.sequencer_address,
                         );
 
-<<<<<<< HEAD
-                        let state_root =
-                            H256::from_slice(&block_with_tx_hashes.new_root.to_bytes_be());
-=======
-                        let state_root = PrimitiveH256::zero();
->>>>>>> 9d93da14
+                        let state_root = H256::zero();
                         let number = U256::from(block_with_tx_hashes.block_number);
                         let timestamp = U256::from(block_with_tx_hashes.timestamp);
                         //TODO: Add filter to tx_hashes
