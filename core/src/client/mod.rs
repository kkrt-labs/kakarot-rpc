--- conflicted
+++ resolved
@@ -52,14 +52,11 @@
 use constants::selectors::BYTECODE;
 pub mod types;
 
-<<<<<<< HEAD
-use self::constants::selectors::{COMPUTE_STARKNET_ADDRESS, GET_EVM_ADDRESS};
-=======
+
 use self::constants::{
     selectors::{BALANCE_OF, COMPUTE_STARKNET_ADDRESS, EXECUTE_AT_ADDRESS, GET_EVM_ADDRESS},
     STARKNET_NATIVE_TOKEN,
 };
->>>>>>> c27e3f0a
 
 #[derive(Debug, Error)]
 pub enum KakarotClientError {
@@ -129,7 +126,6 @@
         starknet_address: &FieldElement,
         starknet_block_id: &StarknetBlockId,
     ) -> Result<Address, KakarotClientError>;
-<<<<<<< HEAD
     async fn starknet_tx_into_eth_tx(
         &self,
         tx: StarknetTransaction,
@@ -146,14 +142,11 @@
         blockhash_opt: Option<PrimitiveH256>,
         blocknum_opt: Option<U256>,
     ) -> Result<BlockTransactions, KakarotClientError>;
-=======
-
     async fn balance(
         &self,
         ethereum_address: Address,
         starknet_block_id: StarknetBlockId,
     ) -> Result<U256, KakarotClientError>;
->>>>>>> c27e3f0a
 }
 pub struct KakarotClientImpl {
     client: JsonRpcClient<HttpTransport>,
@@ -778,7 +771,6 @@
         Ok(Address::from(evm_address_sliced))
     }
 
-<<<<<<< HEAD
     async fn starknet_tx_into_eth_tx(
         &self,
         tx: StarknetTransaction,
@@ -1272,7 +1264,7 @@
             }
         }
         Ok(BlockTransactions::Full(transactions_vec))
-=======
+}
     /// Get the balance in Starknet's native token of a specific EVM address.
     /// Reproduces the principle of Kakarot native coin by using Starknet's native ERC20 token (gas-utility token)
     /// ### Arguments
@@ -1313,6 +1305,5 @@
         let balance = U256::from_be_bytes(balance);
 
         Ok(balance)
->>>>>>> c27e3f0a
     }
 }