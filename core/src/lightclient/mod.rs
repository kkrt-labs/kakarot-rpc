--- conflicted
+++ resolved
@@ -24,15 +24,9 @@
 extern crate hex;
 
 use crate::helpers::{
-<<<<<<< HEAD
     decode_execute_at_address_return, ethers_block_number_to_starknet_block_id, felt_to_u256,
     starknet_address_to_ethereum_address, starknet_block_to_eth_block, starknet_tx_into_eth_tx,
     FeltOrFeltArray, MaybePendingStarknetBlock,
-=======
-    decode_execute_at_address_return, ethers_block_number_to_starknet_block_id,
-    starknet_block_to_eth_block, starknet_tx_into_eth_tx, FeltOrFeltArray,
-    MaybePendingStarknetBlock,
->>>>>>> 5280eb3a
 };
 
 use crate::lightclient::types::Transaction as EtherTransaction;
@@ -355,7 +349,22 @@
             MaybePendingBlockWithTxHashes::PendingBlock(_) => Ok(None),
         }
     }
-<<<<<<< HEAD
+
+    async fn transaction_by_block_number_and_index(
+        &self,
+        block_id: StarknetBlockId,
+        tx_index: Index,
+    ) -> Result<EtherTransaction, LightClientError> {
+        let usize_index: usize = tx_index.into();
+        let index: u64 = usize_index as u64;
+        let starknet_tx = self
+            .client
+            .get_transaction_by_block_id_and_index(&block_id, index)
+            .await?;
+        let eth_tx = starknet_tx_into_eth_tx(starknet_tx)?;
+        Ok(eth_tx)
+    }
+
     /// Returns the receipt of a transaction by transaction hash.
     ///
     /// # Arguments
@@ -540,21 +549,5 @@
         };
 
         Ok(Some(res_receipt))
-=======
-
-    async fn transaction_by_block_number_and_index(
-        &self,
-        block_id: StarknetBlockId,
-        tx_index: Index,
-    ) -> Result<EtherTransaction, LightClientError> {
-        let usize_index: usize = tx_index.into();
-        let index: u64 = usize_index as u64;
-        let starknet_tx = self
-            .client
-            .get_transaction_by_block_id_and_index(&block_id, index)
-            .await?;
-        let eth_tx = starknet_tx_into_eth_tx(starknet_tx)?;
-        Ok(eth_tx)
->>>>>>> 5280eb3a
     }
 }