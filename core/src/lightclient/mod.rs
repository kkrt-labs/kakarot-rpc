use eyre::Result;
use jsonrpsee::types::error::CallError;

use reth_primitives::{
<<<<<<< HEAD
    rpc::{BlockNumber, H256},
    Address, Bytes, H256 as PrimitiveH256, U256, U64,
};
use reth_rpc_types::{SyncInfo, SyncStatus, TransactionReceipt};
=======
    rpc::{BlockId, BlockNumber, H256},
    Address, Bytes, U256,
};
use reth_rpc_types::{SyncInfo, SyncStatus};
>>>>>>> 71506a88
use starknet::{
    core::types::FieldElement,
    providers::jsonrpc::{
        models::{
            BlockId as StarknetBlockId, DeployAccountTransactionReceipt, DeployTransactionReceipt,
            FunctionCall, InvokeTransaction, InvokeTransactionReceipt,
            MaybePendingBlockWithTxHashes, MaybePendingTransactionReceipt, SyncStatusType,
            Transaction as StarknetTransaction, TransactionReceipt as StarknetTransactionReceipt,
            TransactionStatus as StarknetTransactionStatus,
        },
        HttpTransport, JsonRpcClient, JsonRpcClientError,
    },
};

use thiserror::Error;
use url::Url;
extern crate hex;

use crate::helpers::{
<<<<<<< HEAD
    create_default_transaction_receipt, decode_execute_at_address_return,
    ethers_block_number_to_starknet_block_id, felt_to_u256, hash_to_field_element,
    starknet_address_to_ethereum_address, starknet_block_to_eth_block, starknet_tx_into_eth_tx,
    FeltOrFeltArray, MaybePendingStarknetBlock,
=======
    decode_execute_at_address_return, ethers_block_id_to_starknet_block_id,
    starknet_block_to_eth_block, starknet_tx_into_eth_tx, FeltOrFeltArray,
    MaybePendingStarknetBlock,
>>>>>>> 71506a88
};

use crate::lightclient::types::Transaction as EtherTransaction;
use async_trait::async_trait;
use mockall::predicate::*;
use mockall::*;
use reth_rpc_types::Index;
pub mod constants;
use constants::{
    selectors::{BYTECODE, GET_STARKNET_CONTRACT_ADDRESS},
    ACCOUNT_REGISTRY_ADDRESS, KAKAROT_MAIN_CONTRACT_ADDRESS,
};
pub mod types;
use types::RichBlock;

use self::constants::selectors::EXECUTE_AT_ADDRESS;

#[derive(Error, Debug)]
pub enum LightClientError {
    #[error(transparent)]
    RequestError(#[from] JsonRpcClientError<reqwest::Error>),
    #[error(transparent)]
    OtherError(#[from] anyhow::Error),
}

#[automock]
#[async_trait]
pub trait StarknetClient: Send + Sync {
    async fn block_number(&self) -> Result<u64, LightClientError>;
    async fn get_eth_block_from_starknet_block(
        &self,
        block_id: StarknetBlockId,
        hydrated_tx: bool,
    ) -> Result<RichBlock, LightClientError>;
    async fn get_code(
        &self,
        ethereum_address: Address,
        starknet_block_id: StarknetBlockId,
    ) -> Result<Bytes, LightClientError>;
    async fn call_view(
        &self,
        ethereum_address: Address,
        calldata: Bytes,
        starknet_block_id: StarknetBlockId,
    ) -> Result<Bytes, LightClientError>;
    async fn transaction_by_block_number_and_index(
        &self,
        block_id: StarknetBlockId,
        tx_index: Index,
    ) -> Result<EtherTransaction, LightClientError>;
    async fn syncing(&self) -> Result<SyncStatus, LightClientError>;
    async fn block_transaction_count_by_number(
        &self,
        number: BlockNumber,
    ) -> Result<Option<U256>, LightClientError>;
<<<<<<< HEAD
    async fn get_transaction_receipt(
        &self,
        hash: H256,
    ) -> Result<Option<TransactionReceipt>, LightClientError>;
=======

    async fn block_transaction_count_by_hash(
        &self,
        hash: H256,
    ) -> Result<Option<U256>, LightClientError>;
>>>>>>> 71506a88
}
pub struct StarknetClientImpl {
    client: JsonRpcClient<HttpTransport>,
    kakarot_account_registry: FieldElement,
    kakarot_main_contract: FieldElement,
}

impl From<LightClientError> for jsonrpsee::core::Error {
    fn from(err: LightClientError) -> Self {
        match err {
            LightClientError::RequestError(e) => jsonrpsee::core::Error::Call(CallError::Failed(
                anyhow::anyhow!("Kakarot Core: Light Client Request Error: {}", e),
            )),
            LightClientError::OtherError(e) => jsonrpsee::core::Error::Call(CallError::Failed(e)),
        }
    }
}

impl StarknetClientImpl {
    pub fn new(starknet_rpc: &str) -> Result<Self> {
        let url = Url::parse(starknet_rpc)?;
        let kakarot_account_registry = FieldElement::from_hex_be(ACCOUNT_REGISTRY_ADDRESS)?;
        let kakarot_main_contract = FieldElement::from_hex_be(KAKAROT_MAIN_CONTRACT_ADDRESS)?;
        Ok(Self {
            client: JsonRpcClient::new(HttpTransport::new(url)),
            kakarot_account_registry,
            kakarot_main_contract,
        })
    }
}
#[async_trait]
impl StarknetClient for StarknetClientImpl {
    /// Get the number of transactions in a block given a block id.
    /// The number of transactions in a block.
    ///
    /// # Arguments
    ///
    ///
    ///
    /// # Returns
    ///
    ///  * `block_number(u64)` - The block number.
    ///
    /// `Ok(ContractClass)` if the operation was successful.
    /// `Err(LightClientError)` if the operation failed.
    async fn block_number(&self) -> Result<u64, LightClientError> {
        let block_number = self.client.block_number().await?;
        Ok(block_number)
    }

    /// Get the block given a block id.
    /// The block.
    /// # Arguments
    /// * `block_id(StarknetBlockId)` - The block id.
    /// * `hydrated_tx(bool)` - Whether to hydrate the transactions.
    /// # Returns
    /// `Ok(RichBlock)` if the operation was successful.
    /// `Err(LightClientError)` if the operation failed.
    async fn get_eth_block_from_starknet_block(
        &self,
        block_id: StarknetBlockId,
        hydrated_tx: bool,
    ) -> Result<RichBlock, LightClientError> {
        // let hydrated_tx = false;
        let starknet_block = if hydrated_tx {
            MaybePendingStarknetBlock::BlockWithTxs(
                self.client.get_block_with_txs(&block_id).await?,
            )
        } else {
            MaybePendingStarknetBlock::BlockWithTxHashes(
                self.client.get_block_with_tx_hashes(&block_id).await?,
            )
        };
        // fetch gas limit, public key, and nonce from starknet rpc

        let block = starknet_block_to_eth_block(starknet_block);
        Ok(block)
    }

    /// Get the number of transactions in a block given a block id.
    /// The number of transactions in a block.
    ///
    /// # Arguments
    ///
    ///
    ///
    /// # Returns
    ///
    ///  * `block_number(u64)` - The block number.
    ///
    /// `Ok(Bytes)` if the operation was successful.
    /// `Err(LightClientError)` if the operation failed.
    async fn get_code(
        &self,
        ethereum_address: Address,
        starknet_block_id: StarknetBlockId,
    ) -> Result<Bytes, LightClientError> {
        // Convert the Ethereum address to a hex-encoded string
        let address_hex = hex::encode(ethereum_address);
        // Convert the hex-encoded string to a FieldElement
        let ethereum_address_felt = FieldElement::from_hex_be(&address_hex).map_err(|e| {
            LightClientError::OtherError(anyhow::anyhow!(
                "Kakarot Core: Failed to convert Ethereum address to FieldElement: {}",
                e
            ))
        })?;

        // Prepare the calldata for the get_starknet_contract_address function call
        let tx_calldata_vec = vec![ethereum_address_felt];
        let request = FunctionCall {
            contract_address: self.kakarot_account_registry,
            entry_point_selector: GET_STARKNET_CONTRACT_ADDRESS,
            calldata: tx_calldata_vec,
        };
        // Make the function call to get the Starknet contract address
        let starknet_contract_address = self.client.call(request, &starknet_block_id).await?;
        // Concatenate the result of the function call
        let concatenated_result = starknet_contract_address
            .into_iter()
            .fold(FieldElement::ZERO, |acc, x| acc + x);

        // Prepare the calldata for the bytecode function call
        let request = FunctionCall {
            contract_address: concatenated_result,
            entry_point_selector: BYTECODE,
            calldata: vec![],
        };
        // Make the function call to get the contract bytecode
        let contract_bytecode = self.client.call(request, &starknet_block_id).await?;
        // Convert the result of the function call to a vector of bytes
        let contract_bytecode_in_u8: Vec<u8> = contract_bytecode
            .into_iter()
            .flat_map(|x| x.to_bytes_be())
            .collect();
        let bytes_result = Bytes::from(contract_bytecode_in_u8);
        Ok(bytes_result)
    }
    // Return the bytecode as a Result<Bytes>
    async fn call_view(
        &self,
        ethereum_address: Address,
        calldata: Bytes,
        starknet_block_id: StarknetBlockId,
    ) -> Result<Bytes, LightClientError> {
        let address_hex = hex::encode(ethereum_address);

        let ethereum_address_felt = FieldElement::from_hex_be(&address_hex).map_err(|e| {
            LightClientError::OtherError(anyhow::anyhow!(
                "Kakarot Core: Failed to convert Ethereum address to FieldElement: {}",
                e
            ))
        })?;

        let mut calldata_vec = calldata
            .clone()
            .into_iter()
            .map(FieldElement::from)
            .collect::<Vec<FieldElement>>();

        let mut call_parameters = vec![
            ethereum_address_felt,
            FieldElement::ZERO,
            FieldElement::MAX,
            calldata.len().into(),
        ];

        call_parameters.append(&mut calldata_vec);

        let request = FunctionCall {
            contract_address: self.kakarot_main_contract,
            entry_point_selector: EXECUTE_AT_ADDRESS,
            calldata: call_parameters,
        };

        let call_result: Vec<FieldElement> = self.client.call(request, &starknet_block_id).await?;

        // Parse and decode Kakarot's call return data (temporary solution and not scalable - will
        // fail is Kakarot API changes)
        // Declare Vec of Result
        // TODO: Change to decode based on ABI or use starknet-rs future feature to decode return
        // params
        let segmented_result = decode_execute_at_address_return(call_result)?;

        // Convert the result of the function call to a vector of bytes
        let return_data = segmented_result.last().ok_or_else(|| {
            LightClientError::OtherError(anyhow::anyhow!(
                "Cannot parse and decode last argument of Kakarot call",
            ))
        })?;
        if let FeltOrFeltArray::FeltArray(felt_array) = return_data {
            let result: Vec<u8> = felt_array
                .iter()
                .map(|x| x.to_string())
                .filter_map(|s| s.parse().ok())
                .collect();
            let bytes_result = Bytes::from(result);
            return Ok(bytes_result);
        }
        Err(LightClientError::OtherError(anyhow::anyhow!(
            "Cannot parse and decode the return data of Kakarot call"
        )))
    }

    /// Get the syncing status of the light client
    /// # Arguments
    /// # Returns
    ///  `Ok(SyncStatus)` if the operation was successful.
    ///  `Err(LightClientError)` if the operation failed.
    async fn syncing(&self) -> Result<SyncStatus, LightClientError> {
        let status = self.client.syncing().await?;

        match status {
            SyncStatusType::NotSyncing => Ok(SyncStatus::None),

            SyncStatusType::Syncing(data) => {
                let starting_block: U256 = U256::from(data.starting_block_num);
                let current_block: U256 = U256::from(data.current_block_num);
                let highest_block: U256 = U256::from(data.highest_block_num);
                let warp_chunks_amount: Option<U256> = None;
                let warp_chunks_processed: Option<U256> = None;

                let status_info = SyncInfo {
                    starting_block,
                    current_block,
                    highest_block,
                    warp_chunks_amount,
                    warp_chunks_processed,
                };

                Ok(SyncStatus::Info(status_info))
            }
        }
    }

    /// Get the number of transactions in a block given a block number.
    /// The number of transactions in a block.
    ///
    /// # Arguments
    ///
    /// * `number(u64)` - The block number.
    ///
    /// # Returns
    ///
    ///  * `transaction_count(U256)` - The number of transactions.
    ///
    /// `Ok(Option<U256>)` if the operation was successful.
    /// `Err(LightClientError)` if the operation failed.
    async fn block_transaction_count_by_number(
        &self,
        number: BlockNumber,
    ) -> Result<Option<U256>, LightClientError> {
        let starknet_block_id = ethers_block_id_to_starknet_block_id(BlockId::Number(number))?;
        let starknet_block = self
            .client
            .get_block_with_tx_hashes(&starknet_block_id)
            .await?;
        match starknet_block {
            MaybePendingBlockWithTxHashes::Block(block) => {
                Ok(Some(U256::from(block.transactions.len())))
            }
            MaybePendingBlockWithTxHashes::PendingBlock(_) => Ok(None),
        }
    }

    /// Get the number of transactions in a block given a block hash.
    /// The number of transactions in a block.
    /// # Arguments
    /// * `hash(H256)` - The block hash.
    /// # Returns
    ///
    ///  * `transaction_count(U256)` - The number of transactions.
    ///
    /// `Ok(Option<U256>)` if the operation was successful.
    /// `Err(LightClientError)` if the operation failed.
    async fn block_transaction_count_by_hash(
        &self,
        hash: H256,
    ) -> Result<Option<U256>, LightClientError> {
        let starknet_block_id = ethers_block_id_to_starknet_block_id(BlockId::Hash(hash))?;
        let starknet_block = self
            .client
            .get_block_with_tx_hashes(&starknet_block_id)
            .await?;
        match starknet_block {
            MaybePendingBlockWithTxHashes::Block(block) => {
                Ok(Some(U256::from(block.transactions.len())))
            }
            MaybePendingBlockWithTxHashes::PendingBlock(_) => Ok(None),
        }
    }
    async fn transaction_by_block_number_and_index(
        &self,
        block_id: StarknetBlockId,
        tx_index: Index,
    ) -> Result<EtherTransaction, LightClientError> {
        let usize_index: usize = tx_index.into();
        let index: u64 = usize_index as u64;
        let starknet_tx = self
            .client
            .get_transaction_by_block_id_and_index(&block_id, index)
            .await?;
        let eth_tx = starknet_tx_into_eth_tx(starknet_tx)?;
        Ok(eth_tx)
    }

    /// Returns the receipt of a transaction by transaction hash.
    ///
    /// # Arguments
    ///
    /// * `hash(H256)` - The block hash.
    ///
    /// # Returns
    ///
    ///  * `transaction_receipt(TransactionReceipt)` - The transaction receipt.
    ///
    /// `Ok(Option<TransactionReceipt>)` if the operation was successful.
    /// `Err(LightClientError)` if the operation failed.
    async fn get_transaction_receipt(
        &self,
        hash: H256,
    ) -> Result<Option<TransactionReceipt>, LightClientError> {
        let mut res_receipt = create_default_transaction_receipt();

        //TODO: Error when trying to transform 32 bytes hash to FieldElement
        let hash_felt = hash_to_field_element(PrimitiveH256::from(hash.0))?;
        let starknet_tx_receipt = self.client.get_transaction_receipt(hash_felt).await?;

        match starknet_tx_receipt {
            MaybePendingTransactionReceipt::Receipt(receipt) => match receipt {
                StarknetTransactionReceipt::Invoke(InvokeTransactionReceipt {
                    transaction_hash,
                    status,
                    block_hash,
                    block_number,
                    ..
                })
                | StarknetTransactionReceipt::Deploy(DeployTransactionReceipt {
                    transaction_hash,
                    status,
                    block_hash,
                    block_number,
                    ..
                })
                | StarknetTransactionReceipt::DeployAccount(DeployAccountTransactionReceipt {
                    transaction_hash,
                    status,
                    block_hash,
                    block_number,
                    ..
                }) => {
                    res_receipt.transaction_hash =
                        Some(PrimitiveH256::from_slice(&transaction_hash.to_bytes_be()));
                    res_receipt.status_code = match status {
                        StarknetTransactionStatus::Pending => Some(U64::from(0)),
                        StarknetTransactionStatus::AcceptedOnL1 => Some(U64::from(1)),
                        StarknetTransactionStatus::AcceptedOnL2 => Some(U64::from(1)),
                        StarknetTransactionStatus::Rejected => Some(U64::from(0)),
                    };
                    res_receipt.block_hash =
                        Some(PrimitiveH256::from_slice(&block_hash.to_bytes_be()));
                    res_receipt.block_number = Some(felt_to_u256(block_number.into()));
                }
                // L1Handler and Declare transactions not supported for now in Kakarot
                StarknetTransactionReceipt::L1Handler(_)
                | StarknetTransactionReceipt::Declare(_) => return Ok(None),
            },
            MaybePendingTransactionReceipt::PendingReceipt(_) => {
                return Ok(None);
            }
        };

        let starknet_tx = self.client.get_transaction_by_hash(hash_felt).await?;
        match starknet_tx.clone() {
            StarknetTransaction::Invoke(invoke_tx) => {
                match invoke_tx {
                    InvokeTransaction::V0(v0) => {
                        res_receipt.contract_address =
                            Some(starknet_address_to_ethereum_address(v0.contract_address));
                    }
                    InvokeTransaction::V1(_) => {}
                };
            }
            StarknetTransaction::DeployAccount(_) | StarknetTransaction::Deploy(_) => {}
            _ => return Ok(None),
        };

        let eth_tx = starknet_tx_into_eth_tx(starknet_tx);
        match eth_tx {
            Ok(tx) => {
                res_receipt.from = tx.from;
                res_receipt.to = tx.to;
            }
            _ => {
                return Ok(None);
            }
        };

        Ok(Some(res_receipt))
    }
}<|MERGE_RESOLUTION|>--- conflicted
+++ resolved
@@ -2,17 +2,10 @@
 use jsonrpsee::types::error::CallError;
 
 use reth_primitives::{
-<<<<<<< HEAD
-    rpc::{BlockNumber, H256},
+    rpc::{BlockId, BlockNumber, H256},
     Address, Bytes, H256 as PrimitiveH256, U256, U64,
 };
 use reth_rpc_types::{SyncInfo, SyncStatus, TransactionReceipt};
-=======
-    rpc::{BlockId, BlockNumber, H256},
-    Address, Bytes, U256,
-};
-use reth_rpc_types::{SyncInfo, SyncStatus};
->>>>>>> 71506a88
 use starknet::{
     core::types::FieldElement,
     providers::jsonrpc::{
@@ -32,16 +25,10 @@
 extern crate hex;
 
 use crate::helpers::{
-<<<<<<< HEAD
     create_default_transaction_receipt, decode_execute_at_address_return,
-    ethers_block_number_to_starknet_block_id, felt_to_u256, hash_to_field_element,
+    ethers_block_id_to_starknet_block_id, felt_to_u256, hash_to_field_element,
     starknet_address_to_ethereum_address, starknet_block_to_eth_block, starknet_tx_into_eth_tx,
     FeltOrFeltArray, MaybePendingStarknetBlock,
-=======
-    decode_execute_at_address_return, ethers_block_id_to_starknet_block_id,
-    starknet_block_to_eth_block, starknet_tx_into_eth_tx, FeltOrFeltArray,
-    MaybePendingStarknetBlock,
->>>>>>> 71506a88
 };
 
 use crate::lightclient::types::Transaction as EtherTransaction;
@@ -97,18 +84,14 @@
         &self,
         number: BlockNumber,
     ) -> Result<Option<U256>, LightClientError>;
-<<<<<<< HEAD
+    async fn block_transaction_count_by_hash(
+        &self,
+        hash: H256,
+    ) -> Result<Option<U256>, LightClientError>;
     async fn get_transaction_receipt(
         &self,
         hash: H256,
     ) -> Result<Option<TransactionReceipt>, LightClientError>;
-=======
-
-    async fn block_transaction_count_by_hash(
-        &self,
-        hash: H256,
-    ) -> Result<Option<U256>, LightClientError>;
->>>>>>> 71506a88
 }
 pub struct StarknetClientImpl {
     client: JsonRpcClient<HttpTransport>,
