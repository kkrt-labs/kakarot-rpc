--- conflicted
+++ resolved
@@ -1,10 +1,7 @@
 use eyre::Result;
 use jsonrpsee::types::error::CallError;
-<<<<<<< HEAD
-=======
+
 use reth_primitives::{Address, Bytes};
-use reth_rpc_types::RichBlock;
->>>>>>> 29569fdb
 use starknet::{
     core::types::FieldElement,
     providers::jsonrpc::{
