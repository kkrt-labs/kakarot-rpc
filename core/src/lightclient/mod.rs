--- conflicted
+++ resolved
@@ -1,23 +1,18 @@
 use eyre::Result;
 use jsonrpsee::types::error::CallError;
 
-<<<<<<< HEAD
 use reth_primitives::{rpc::BlockNumber, Address, Bytes, U256};
-use starknet::{
-    core::types::FieldElement,
-    providers::jsonrpc::{
-        models::{BlockId as StarknetBlockId, FunctionCall, MaybePendingBlockWithTxHashes},
-=======
-use reth_primitives::{Address, Bytes, U256};
 use reth_rpc_types::{SyncInfo, SyncStatus};
 use starknet::{
     core::types::FieldElement,
     providers::jsonrpc::{
-        models::{BlockId as StarknetBlockId, FunctionCall, SyncStatusType},
->>>>>>> c61db6b6
+        models::{
+            BlockId as StarknetBlockId, FunctionCall, MaybePendingBlockWithTxHashes, SyncStatusType,
+        },
         HttpTransport, JsonRpcClient, JsonRpcClientError,
     },
 };
+
 use thiserror::Error;
 use url::Url;
 extern crate hex;
@@ -68,14 +63,11 @@
         calldata: Bytes,
         starknet_block_id: StarknetBlockId,
     ) -> Result<Bytes, LightClientError>;
-<<<<<<< HEAD
+    async fn syncing(&self) -> Result<SyncStatus, LightClientError>;
     async fn block_transaction_count_by_number(
         &self,
         number: BlockNumber,
     ) -> Result<Option<U256>, LightClientError>;
-=======
-    async fn syncing(&self) -> Result<SyncStatus, LightClientError>;
->>>>>>> c61db6b6
 }
 pub struct StarknetClientImpl {
     client: JsonRpcClient<HttpTransport>,
@@ -279,7 +271,37 @@
         )))
     }
 
-<<<<<<< HEAD
+    /// Get the syncing status of the light client
+    /// # Arguments
+    /// # Returns
+    ///  `Ok(SyncStatus)` if the operation was successful.
+    ///  `Err(LightClientError)` if the operation failed.
+    async fn syncing(&self) -> Result<SyncStatus, LightClientError> {
+        let status = self.client.syncing().await?;
+
+        match status {
+            SyncStatusType::NotSyncing => Ok(SyncStatus::None),
+
+            SyncStatusType::Syncing(data) => {
+                let starting_block: U256 = U256::from(data.starting_block_num);
+                let current_block: U256 = U256::from(data.current_block_num);
+                let highest_block: U256 = U256::from(data.highest_block_num);
+                let warp_chunks_amount: Option<U256> = None;
+                let warp_chunks_processed: Option<U256> = None;
+
+                let status_info = SyncInfo {
+                    starting_block,
+                    current_block,
+                    highest_block,
+                    warp_chunks_amount,
+                    warp_chunks_processed,
+                };
+
+                Ok(SyncStatus::Info(status_info))
+            }
+        }
+    }
+
     /// Get the number of transactions in a block given a block number.
     /// The number of transactions in a block.
     ///
@@ -307,36 +329,6 @@
                 Ok(Some(U256::from(block.transactions.len())))
             }
             MaybePendingBlockWithTxHashes::PendingBlock(_) => Ok(None),
-=======
-    /// Get the syncing status of the light client
-    /// # Arguments
-    /// # Returns
-    ///  `Ok(SyncStatus)` if the operation was successful.
-    ///  `Err(LightClientError)` if the operation failed.
-    async fn syncing(&self) -> Result<SyncStatus, LightClientError> {
-        let status = self.client.syncing().await?;
-
-        match status {
-            SyncStatusType::NotSyncing => Ok(SyncStatus::None),
-
-            SyncStatusType::Syncing(data) => {
-                let starting_block: U256 = U256::from(data.starting_block_num);
-                let current_block: U256 = U256::from(data.current_block_num);
-                let highest_block: U256 = U256::from(data.highest_block_num);
-                let warp_chunks_amount: Option<U256> = None;
-                let warp_chunks_processed: Option<U256> = None;
-
-                let status_info = SyncInfo {
-                    starting_block,
-                    current_block,
-                    highest_block,
-                    warp_chunks_amount,
-                    warp_chunks_processed,
-                };
-
-                Ok(SyncStatus::Info(status_info))
-            }
->>>>>>> c61db6b6
         }
     }
 }