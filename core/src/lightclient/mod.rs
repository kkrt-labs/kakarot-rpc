--- conflicted
+++ resolved
@@ -21,13 +21,9 @@
 extern crate hex;
 
 use crate::helpers::{
-<<<<<<< HEAD
     decode_execute_at_address_return, ethers_block_id_to_starknet_block_id,
     ethers_block_number_to_starknet_block_id, starknet_block_to_eth_block, FeltOrFeltArray,
-=======
-    decode_execute_at_address_return, ethers_block_number_to_starknet_block_id,
-    starknet_block_to_eth_block, starknet_tx_into_eth_tx, FeltOrFeltArray,
->>>>>>> 34d2583e
+
     MaybePendingStarknetBlock,
 };
 
@@ -353,7 +349,6 @@
         }
     }
 
-<<<<<<< HEAD
     /// Get the number of transactions in a block given a block hash.
     /// The number of transactions in a block.
     /// # Arguments
@@ -379,7 +374,7 @@
             }
             MaybePendingBlockWithTxHashes::PendingBlock(_) => Ok(None),
         }
-=======
+      }
     async fn transaction_by_block_number_and_index(
         &self,
         block_id: StarknetBlockId,
@@ -393,6 +388,5 @@
             .await?;
         let eth_tx = starknet_tx_into_eth_tx(starknet_tx)?;
         Ok(eth_tx)
->>>>>>> 34d2583e
     }
 }