// constants.rs
pub const ACCOUNT_REGISTRY_ADDRESS: &str =
<<<<<<< HEAD
    "0x052a419fd88f53f9a29d22c3d8db24dd9a9a01a41a483ac660d88622f83c40db";
pub const CHAIN_ID: u64 = 150;
=======
    "0x702ff500f359a185fafbdef2fadad75b04e21a814abc5e6257e2e65ceffdf15";
pub const KAKAROT_MAIN_CONTRACT_ADDRESS: &str =
    "0xb5644ba96891f73151973d76f914ee6eea75479a1fe5fbe0098afa50027385";
pub const CHAIN_ID: u64 = 1263227476;
>>>>>>> 29569fdb

pub mod selectors {
    use starknet::core::types::FieldElement;
    use starknet::macros::selector;

    pub const GET_STARKNET_CONTRACT_ADDRESS: FieldElement =
        selector!("get_starknet_contract_address");
    pub const BYTECODE: FieldElement = selector!("bytecode");

    pub const EXECUTE_AT_ADDRESS: FieldElement = selector!("execute_at_address");
}<|MERGE_RESOLUTION|>--- conflicted
+++ resolved
@@ -1,14 +1,10 @@
 // constants.rs
 pub const ACCOUNT_REGISTRY_ADDRESS: &str =
-<<<<<<< HEAD
-    "0x052a419fd88f53f9a29d22c3d8db24dd9a9a01a41a483ac660d88622f83c40db";
-pub const CHAIN_ID: u64 = 150;
-=======
+
     "0x702ff500f359a185fafbdef2fadad75b04e21a814abc5e6257e2e65ceffdf15";
 pub const KAKAROT_MAIN_CONTRACT_ADDRESS: &str =
     "0xb5644ba96891f73151973d76f914ee6eea75479a1fe5fbe0098afa50027385";
-pub const CHAIN_ID: u64 = 1263227476;
->>>>>>> 29569fdb
+pub const CHAIN_ID: u64 = 150;
 
 pub mod selectors {
     use starknet::core::types::FieldElement;
