--- conflicted
+++ resolved
@@ -634,7 +634,6 @@
     H160::from_slice(&x.to_bytes_be()[12..32])
 }
 
-<<<<<<< HEAD
 pub fn create_default_transaction_receipt() -> TransactionReceipt {
     TransactionReceipt {
         transaction_hash: None,
@@ -670,7 +669,8 @@
         ))
     })?;
     Ok(hash_felt)
-=======
+}
+
 pub fn bytes_to_felt_vec(bytes: Bytes) -> Vec<FieldElement> {
     bytes.to_vec().into_iter().map(FieldElement::from).collect()
 }
@@ -708,7 +708,6 @@
     }
 
     Ok(execute_calldata)
->>>>>>> 90010c5c
 }
 
 #[cfg(test)]
