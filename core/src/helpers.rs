--- conflicted
+++ resolved
@@ -447,13 +447,9 @@
     Ok(segmented_result)
 }
 
-<<<<<<< HEAD
-pub fn starknet_tx_into_eth_tx(tx: StarknetTransaction) -> Result<EtherTransaction, Error> {
-=======
 pub fn starknet_tx_into_eth_tx(
     tx: StarknetTransaction,
 ) -> Result<EtherTransaction, LightClientError> {
->>>>>>> 5280eb3a
     let mut ether_tx = EtherTransaction::default();
     println!("2.1 Inside Getting transactions");
 
