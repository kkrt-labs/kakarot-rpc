--- conflicted
+++ resolved
@@ -11,15 +11,13 @@
 use crate::api::net_api::NetApiServer;
 
 /// The RPC module for the implementing Net api
-<<<<<<< HEAD
 pub struct NetRpc<P: Provider + Send + Sync + 'static> {
-=======
-#[derive(Default)]
-pub struct NetRpc<P: Provider + Send + Sync> {
->>>>>>> 771928cc
     pub kakarot_client: Arc<KakarotClient<P>>,
 }
 
+impl<P: Provider + Send + Sync> NetRpc<P> {
+    pub fn new(kakarot_client: Arc<KakarotClient<P>>) -> Self {
+        Self { kakarot_client }
 impl<P: Provider + Send + Sync> NetRpc<P> {
     pub fn new(kakarot_client: Arc<KakarotClient<P>>) -> Self {
         Self { kakarot_client }
@@ -42,11 +40,7 @@
         Ok(false)
     }
 
-<<<<<<< HEAD
     async fn health(&self) -> Result<bool> {
-=======
-    fn health(&self) -> Result<bool> {
->>>>>>> 771928cc
         // Calls starknet block_number method to check if it resolves
         self.kakarot_client.starknet_provider().block_number().await.map_err(EthApiError::from)?;
 
