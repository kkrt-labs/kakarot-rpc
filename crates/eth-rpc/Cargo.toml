--- conflicted
+++ resolved
@@ -17,12 +17,8 @@
 
 # async
 async-trait = { workspace = true }
-<<<<<<< HEAD
-tokio = { version = "1.21.2", features = ["macros"] }
+tokio = { workspace = true }
 futures = "0.3.26"
-=======
-tokio = { workspace = true }
->>>>>>> 2bcdf10a
 
 # misc
 anyhow = "1.0.68"
