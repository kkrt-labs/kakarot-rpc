use std::fs;
use std::sync::Arc;

use dojo_test_utils::rpc::MockJsonRpcTransport;
use foundry_config::find_git_root_path;
use serde::{Deserialize, Serialize, Serializer};
use serde_json::Value;
use starknet::accounts::SingleOwnerAccount;
use starknet::providers::jsonrpc::JsonRpcMethod;
use starknet::providers::{JsonRpcClient, Provider, SequencerGatewayProvider};
use starknet::signers::{LocalWallet, SigningKey};
use starknet_crypto::FieldElement;
use walkdir::WalkDir;

<<<<<<< HEAD
use super::constants::{
    CONTRACT_ACCOUNT_CLASS_HASH, EXTERNALLY_OWNED_ACCOUNT_CLASS_HASH, KAKAROT_ADDRESS, KAKAROT_TESTNET_ADDRESS,
    PROXY_ACCOUNT_CLASS_HASH,
};
use crate::client::config::{Network, SequencerGatewayProviderBuilder, StarknetConfig};
=======
use super::constants::{KAKAROT_ADDRESS, KAKAROT_TESTNET_ADDRESS, PROXY_ACCOUNT_CLASS_HASH};
use crate::client::config::{KakarotRpcConfig, Network, SequencerGatewayProviderBuilder};
>>>>>>> 85ec7e8e
use crate::client::KakarotClient;

/// A fixture for a Starknet RPC call.
pub struct StarknetRpcFixture {
    /// The method to call.
    method: JsonRpcMethod,
    /// The params to call the method with.
    params: Value,
    /// The response to return.
    response: Value,
}

#[derive(Debug, Deserialize)]
pub enum AvailableFixtures {
    ComputeStarknetAddress,
    GetEvmAddress,
    GetImplementation,
    GetNonce,
    GetClassHashAt(String, String),
    Other(JsonRpcMethod),
}

impl From<AvailableFixtures> for JsonRpcMethod {
    fn from(value: AvailableFixtures) -> Self {
        match value {
            AvailableFixtures::Other(method) => method,
            AvailableFixtures::ComputeStarknetAddress
            | AvailableFixtures::GetImplementation
            | AvailableFixtures::GetEvmAddress
            | AvailableFixtures::GetNonce => JsonRpcMethod::Call,
            AvailableFixtures::GetClassHashAt(_, _) => JsonRpcMethod::GetClassHashAt,
        }
    }
}

impl Serialize for AvailableFixtures {
    fn serialize<S>(&self, serializer: S) -> Result<S::Ok, S::Error>
    where
        S: Serializer,
    {
        match self {
            AvailableFixtures::ComputeStarknetAddress => serializer.serialize_str("kakarot_computeStarknetAddress"),
            AvailableFixtures::GetEvmAddress => serializer.serialize_str("account_getEvmAddress"),
            AvailableFixtures::GetImplementation => serializer.serialize_str("account_getImplementation"),
            AvailableFixtures::GetNonce => serializer.serialize_str("account_getNonce"),
            AvailableFixtures::GetClassHashAt(_, _) => serializer.serialize_str("starknet_getClassHashAt"),
            AvailableFixtures::Other(method) => method.serialize(serializer),
        }
    }
}

#[macro_export]
macro_rules! wrap_kakarot {
    ($id:expr) => {
        AvailableFixtures::Other($id)
    };
}

/// A builder for a `StarknetRpcFixture`.
pub struct StarknetRpcFixtureBuilder {
    /// The Kakarot Json RPC method.
    method: AvailableFixtures,
    /// The fixture to build.
    fixture: StarknetRpcFixture,
    /// The request loaded.
    request: Value,
    /// The response loaded.
    response: Value,
}

impl StarknetRpcFixtureBuilder {
    /// Returns a new `StarknetRpcFixtureBuilder`.
    pub fn new(method: AvailableFixtures) -> Self {
        Self {
            method,
            fixture: StarknetRpcFixture {
                method: JsonRpcMethod::BlockNumber,
                params: Value::Null,
                response: Value::Null,
            },
            request: Value::Null,
            response: Value::Null,
        }
    }

    /// Loads the request and response from the fixtures directory.
    pub fn load_jsons(mut self) -> Self {
        let clean_quotations = |s: &str| s.replace('\"', "");
        let request_path = format!(
            "src/mock/fixtures/requests/{}.json",
            clean_quotations(&serde_json::to_string(&self.method).unwrap())
        );
        let response_path = format!(
            "src/mock/fixtures/responses/{}.json",
            clean_quotations(&serde_json::to_string(&self.method).unwrap())
        );

        self.request = fs::read_to_string(request_path).unwrap().parse::<Value>().unwrap();
        self.response = fs::read_to_string(response_path).unwrap().parse::<Value>().unwrap();

        self
    }

    /// Sets the params of the fixture.
    pub fn with_params(mut self) -> Self {
        self.fixture.params = self.request["params"].clone();
        // Add the address to the params if call to get_class_hash_at.
        if let AvailableFixtures::GetClassHashAt(address, _) = &self.method {
            self.fixture.params = serde_json::json!(["latest", address]);
        }
        self
    }

    /// Sets the response of the fixture.
    pub fn with_response(mut self) -> Self {
        self.fixture.response = self.response.clone();
        // Add the class hash to the response if call to get_class_hash_at.
        if let AvailableFixtures::GetClassHashAt(_, class_hash) = &self.method {
            self.fixture.response["result"] = serde_json::json!(class_hash);
        }
        self
    }

    /// Build the `StarknetRpcFixture`.
    pub fn build(self) -> StarknetRpcFixture {
        let mut fixture = self.fixture;
        fixture.method = self.method.into();
        fixture
    }
}

/// Iterates over the given methods and returns a vector of fixtures, loading the requests and
/// responses using the fixture builder.
///
/// # Arguments
///
/// * `methods` - The json rpc methods to create fixtures for.
pub fn fixtures(methods: Vec<AvailableFixtures>) -> Vec<StarknetRpcFixture> {
    methods
        .into_iter()
        .map(|method| StarknetRpcFixtureBuilder::new(method).load_jsons().with_params().with_response().build())
        .collect()
}

/// Returns all the fixtures present in the fixtures directory.
/// # Panics
/// Returns an error if a fixture is not a valid json or if the fixture is not present in both
/// requests and responses.
///
/// Panics if `all_fixtures` is called from a directory where `core` crate is not in scope.
pub fn all_fixtures() -> Vec<StarknetRpcFixture> {
    let cwd = &std::env::current_dir().unwrap();
    let request_path = find_git_root_path(cwd).unwrap().join("crates/core/src/mock/fixtures/requests");
    let mut fixtures: Vec<StarknetRpcFixture> = Vec::new();
    for entry in WalkDir::new(request_path) {
        let entry = entry.unwrap();
        let path = entry.path();

        if !path.is_file() {
            continue;
        }

        let request = fs::read_to_string(path).unwrap().parse::<Value>().unwrap();
        // We need to clean the escape characters, we get the following error:
        // panicked at 'Response not set in mock for method
        // "\"starknet_getTransactionByBlockIdAndIndex\"" and params "[{\"block_hash\": [...]
        let params = request["params"].clone();
        let method_name = request["method"].clone();
        let response = fs::read_to_string(path.to_string_lossy().replace("requests", "responses"))
            .unwrap()
            .parse::<Value>()
            .unwrap();

        fixtures.push(StarknetRpcFixture { method: serde_json::from_value(method_name).unwrap(), params, response });
    }
    fixtures
}

/// Creates a mock `JsonRpcClient` with the given fixtures.
///
/// # Arguments
///
/// * `fixtures` - The fixtures to use.
pub fn mock_starknet_provider(fixtures: Option<Vec<StarknetRpcFixture>>) -> JsonRpcClient<MockJsonRpcTransport> {
    let mut transport = MockJsonRpcTransport::new();
    if let Some(fixtures) = fixtures {
        fixtures
            .into_iter()
            .for_each(|fixture| transport.set_response(fixture.method, fixture.params, fixture.response));
    }
    JsonRpcClient::new(transport)
}

pub fn init_testnet_client() -> KakarotClient<SequencerGatewayProvider> {
    let kakarot_address = FieldElement::from_hex_be(KAKAROT_TESTNET_ADDRESS).unwrap();
<<<<<<< HEAD
    let config = StarknetConfig::new(
        Network::Goerli1Gateway,
        kakarot_address,
        Default::default(),
        Default::default(),
        Default::default(),
    );
=======
    let config = KakarotRpcConfig::new(Network::Goerli1Gateway, kakarot_address, Default::default());
>>>>>>> 85ec7e8e

    let provider = Arc::new(SequencerGatewayProviderBuilder::new(&Network::Goerli1Gateway).build());
    let starknet_account = mock_account(provider.clone());

    KakarotClient::new(config, provider, starknet_account)
}

pub fn init_mock_client(
    fixtures: Option<Vec<StarknetRpcFixture>>,
) -> KakarotClient<JsonRpcClient<MockJsonRpcTransport>> {
    let starknet_provider = Arc::new(mock_starknet_provider(fixtures));
    let starknet_account = mock_account(starknet_provider.clone());

<<<<<<< HEAD
    let config = StarknetConfig::new(
        Network::Katana,
        *KAKAROT_ADDRESS,
        *PROXY_ACCOUNT_CLASS_HASH,
        *EXTERNALLY_OWNED_ACCOUNT_CLASS_HASH,
        *CONTRACT_ACCOUNT_CLASS_HASH,
    );
=======
    let config = KakarotRpcConfig::new(Network::Katana, *KAKAROT_ADDRESS, *PROXY_ACCOUNT_CLASS_HASH);
>>>>>>> 85ec7e8e

    KakarotClient::new(config, starknet_provider, starknet_account)
}

/// returns a mock deployer account to satisfy the KakarotClient::new function signature
fn mock_account<P: Provider + Send + Sync>(provider: P) -> SingleOwnerAccount<P, LocalWallet> {
    let starknet_account_private_key: FieldElement = SigningKey::from_random().secret_scalar();
    // Dummy Address
    let starknet_account_public_address = FieldElement::from(42_u64);
    let local_wallet = LocalWallet::from_signing_key(SigningKey::from_secret_scalar(starknet_account_private_key));
    // Dummy chain id
    let chain_id = FieldElement::from(42_u64);

    SingleOwnerAccount::new(provider, local_wallet, starknet_account_public_address, chain_id)
}

#[cfg(test)]
mod tests {
    use super::*;

    #[test]
    fn test_rpc_fixture_builder() {
        // Given
        let method = wrap_kakarot!(JsonRpcMethod::GetNonce);
        let fixture = StarknetRpcFixtureBuilder::new(method).load_jsons().with_params().with_response().build();

        // When
        let expected_params = serde_json::json!(["latest", "0xabde1"]);
        let expected_response = serde_json::json!({
          "id": 1,
          "result": "0x1"
        });

        // Then
        assert_eq!(expected_params, fixture.params);
        assert_eq!(expected_response, fixture.response);
    }
}<|MERGE_RESOLUTION|>--- conflicted
+++ resolved
@@ -12,16 +12,11 @@
 use starknet_crypto::FieldElement;
 use walkdir::WalkDir;
 
-<<<<<<< HEAD
 use super::constants::{
     CONTRACT_ACCOUNT_CLASS_HASH, EXTERNALLY_OWNED_ACCOUNT_CLASS_HASH, KAKAROT_ADDRESS, KAKAROT_TESTNET_ADDRESS,
     PROXY_ACCOUNT_CLASS_HASH,
 };
-use crate::client::config::{Network, SequencerGatewayProviderBuilder, StarknetConfig};
-=======
-use super::constants::{KAKAROT_ADDRESS, KAKAROT_TESTNET_ADDRESS, PROXY_ACCOUNT_CLASS_HASH};
 use crate::client::config::{KakarotRpcConfig, Network, SequencerGatewayProviderBuilder};
->>>>>>> 85ec7e8e
 use crate::client::KakarotClient;
 
 /// A fixture for a Starknet RPC call.
@@ -217,17 +212,13 @@
 
 pub fn init_testnet_client() -> KakarotClient<SequencerGatewayProvider> {
     let kakarot_address = FieldElement::from_hex_be(KAKAROT_TESTNET_ADDRESS).unwrap();
-<<<<<<< HEAD
-    let config = StarknetConfig::new(
+    let config = KakarotRpcConfig::new(
         Network::Goerli1Gateway,
         kakarot_address,
         Default::default(),
         Default::default(),
         Default::default(),
     );
-=======
-    let config = KakarotRpcConfig::new(Network::Goerli1Gateway, kakarot_address, Default::default());
->>>>>>> 85ec7e8e
 
     let provider = Arc::new(SequencerGatewayProviderBuilder::new(&Network::Goerli1Gateway).build());
     let starknet_account = mock_account(provider.clone());
@@ -241,17 +232,13 @@
     let starknet_provider = Arc::new(mock_starknet_provider(fixtures));
     let starknet_account = mock_account(starknet_provider.clone());
 
-<<<<<<< HEAD
-    let config = StarknetConfig::new(
+    let config = KakarotRpcConfig::new(
         Network::Katana,
         *KAKAROT_ADDRESS,
         *PROXY_ACCOUNT_CLASS_HASH,
         *EXTERNALLY_OWNED_ACCOUNT_CLASS_HASH,
         *CONTRACT_ACCOUNT_CLASS_HASH,
     );
-=======
-    let config = KakarotRpcConfig::new(Network::Katana, *KAKAROT_ADDRESS, *PROXY_ACCOUNT_CLASS_HASH);
->>>>>>> 85ec7e8e
 
     KakarotClient::new(config, starknet_provider, starknet_account)
 }
