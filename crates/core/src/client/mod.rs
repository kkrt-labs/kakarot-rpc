--- conflicted
+++ resolved
@@ -390,10 +390,10 @@
         Ok(*result)
     }
 
-<<<<<<< HEAD
     async fn transaction_by_hash(&self, _hash: H256) -> Result<EtherTransaction, EthApiError> {
-        let hash_felt = hash_to_field_element(_hash)?;
-        let transaction: StarknetTransaction = self.inner.get_transaction_by_hash(hash_felt).await?.into();
+        let hash_felt: Felt252Wrapper = hash.try_into()?;
+        let transaction: StarknetTransaction =
+            self.inner.get_transaction_by_hash::<FieldElement>(hash.into()).await?.into();
         let tx_receipt = self.inner.get_transaction_receipt(hash_felt).await?;
         let (block_hash, block_num) = match tx_receipt {
             MaybePendingTransactionReceipt::Receipt(StarknetTransactionReceipt::Invoke(tr)) => {
@@ -403,13 +403,6 @@
             _ => (None, None), // skip all transactions other than Invoke, covers the pending case
         };
         let eth_transaction = transaction.to_eth_transaction(self, block_hash, block_num, None).await?;
-=======
-    async fn transaction_by_hash(&self, hash: H256) -> Result<EtherTransaction, EthApiError> {
-        let hash: Felt252Wrapper = hash.try_into()?;
-        let transaction: StarknetTransaction =
-            self.inner.get_transaction_by_hash::<FieldElement>(hash.into()).await?.into();
-        let eth_transaction = transaction.to_eth_transaction(self, None, None, None).await?;
->>>>>>> 0677b0c3
         Ok(eth_transaction)
     }
 
