pub mod api;
pub mod config;
pub mod constants;
pub mod errors;
pub mod helpers;
#[cfg(test)]
pub mod tests;
pub mod waiter;

use std::sync::Arc;

use async_trait::async_trait;
use eyre::Result;
use futures::future::join_all;
use reqwest::Client;
use reth_primitives::{
    AccessList, Address, BlockId, BlockNumberOrTag, Bytes, Signature, Transaction, TransactionKind, TransactionSigned,
    TxEip1559, H256, U128, U256, U64,
};
use reth_rlp::Decodable;
use reth_rpc_types::{
    BlockTransactions, CallRequest, FeeHistory, Filter, FilterChanges, Index, RichBlock, SyncInfo, SyncStatus,
    Transaction as EtherTransaction, TransactionReceipt,
};
use starknet::accounts::SingleOwnerAccount;
use starknet::core::types::{
    BlockId as StarknetBlockId, BlockTag, BroadcastedInvokeTransaction, BroadcastedInvokeTransactionV1, EmittedEvent,
    Event, EventFilterWithPage, EventsPage, FieldElement, MaybePendingBlockWithTxHashes, MaybePendingBlockWithTxs,
    MaybePendingTransactionReceipt, ResultPageRequest, StarknetError, SyncStatusType, Transaction as TransactionType,
    TransactionReceipt as StarknetTransactionReceipt,
};
use starknet::providers::sequencer::models::{FeeEstimate, FeeUnit, TransactionSimulationInfo, TransactionTrace};
use starknet::providers::{MaybeUnknownErrorCode, Provider, ProviderError, StarknetErrorWithMessage};
use starknet::signers::LocalWallet;

use self::api::{KakarotEthApi, KakarotStarknetApi};
use self::config::{Network, StarknetConfig};
use self::constants::gas::{BASE_FEE_PER_GAS, MAX_PRIORITY_FEE_PER_GAS, MINIMUM_GAS_FEE};
use self::constants::{
    CHAIN_ID, CHUNK_SIZE_LIMIT, COUNTER_CALL_MAINNET, COUNTER_CALL_TESTNET1, COUNTER_CALL_TESTNET2,
    DUMMY_ARGENT_GAS_PRICE_ACCOUNT_ADDRESS, ESTIMATE_GAS, MAX_FEE, STARKNET_NATIVE_TOKEN,
};
use self::errors::EthApiError;
use self::helpers::{bytes_to_felt_vec, raw_kakarot_calldata, DataDecodingError};
use self::waiter::TransactionWaiter;
use crate::contracts::account::{Account, KakarotAccount};
use crate::contracts::contract_account::ContractAccount;
use crate::contracts::erc20::ethereum_erc20::EthereumErc20;
use crate::contracts::erc20::starknet_erc20::StarknetErc20;
use crate::contracts::kakarot::KakarotContract;
use crate::models::balance::{FutureTokenBalance, TokenBalances};
use crate::models::block::{BlockWithTxHashes, BlockWithTxs, EthBlockId};
use crate::models::convertible::{
    ConvertibleEthEventFilter, ConvertibleStarknetBlock, ConvertibleStarknetEvent, ConvertibleStarknetTransaction,
    ConvertibleStarknetTransactionReceipt,
};
use crate::models::event::StarknetEvent;
use crate::models::event_filter::EthEventFilter;
use crate::models::felt::Felt252Wrapper;
use crate::models::transaction::{StarknetTransaction, StarknetTransactions};
use crate::models::transaction_receipt::StarknetTransactionReceipt as TransactionReceiptWrapper;
use crate::models::ConversionError;

pub struct KakarotClient<P: Provider + Send + Sync> {
    starknet_provider: Arc<P>,
    deployer_account: SingleOwnerAccount<Arc<P>, LocalWallet>,
    kakarot_contract: KakarotContract<P>,
    network: Network,
}

impl<P: Provider + Send + Sync + 'static> KakarotClient<P> {
    /// Create a new `KakarotClient`.
    pub fn new(
        starknet_config: StarknetConfig,
        starknet_provider: Arc<P>,
        starknet_account: SingleOwnerAccount<Arc<P>, LocalWallet>,
    ) -> Self {
        let StarknetConfig {
            kakarot_address,
            proxy_account_class_hash,
            externally_owned_account_class_hash,
            contract_account_class_hash,
            network,
        } = starknet_config;

        let kakarot_contract = KakarotContract::new(
            Arc::clone(&starknet_provider),
            kakarot_address,
            proxy_account_class_hash,
            externally_owned_account_class_hash,
            contract_account_class_hash,
        );

        Self { starknet_provider, network, kakarot_contract, deployer_account: starknet_account }
    }
}

#[async_trait]
impl<P: Provider + Send + Sync + 'static> KakarotEthApi<P> for KakarotClient<P> {
    /// Returns the latest block number
    async fn block_number(&self) -> Result<U64, EthApiError<P::Error>> {
        let block_number = self.starknet_provider.block_number().await?;
        Ok(block_number.into())
    }

    /// Returns the bytecode of a contract given its address and a block id.
    async fn get_code(&self, ethereum_address: Address, block_id: BlockId) -> Result<Bytes, EthApiError<P::Error>> {
        let starknet_block_id: StarknetBlockId = EthBlockId::new(block_id).try_into()?;

        // Convert the hex-encoded string to a FieldElement
        let ethereum_address: Felt252Wrapper = ethereum_address.into();
        let ethereum_address = ethereum_address.into();

        let starknet_contract_address =
            self.kakarot_contract.compute_starknet_address(&ethereum_address, &starknet_block_id).await?;

        let provider = self.starknet_provider();
        let contract_account = ContractAccount::new(starknet_contract_address, &provider);
        let bytecode = contract_account.bytecode(&starknet_block_id).await?;

        // Convert the result of the function call to a vector of bytes
        Ok(bytecode)
    }

    /// Returns the logs corresponding to the filter
    async fn get_logs(&self, filter: Filter) -> Result<FilterChanges, EthApiError<P::Error>> {
        // Check the block range
        let current_block: u64 = self.block_number().await?.low_u64();
        let from_block = filter.get_from_block();
        let to_block = filter.get_to_block();

        let filter = match (from_block, to_block) {
            (Some(from), _) if from > current_block => return Ok(FilterChanges::Empty),
            (_, Some(to)) if to > current_block => filter.to_block(current_block),
            (Some(from), Some(to)) if to < from => return Ok(FilterChanges::Empty),
            _ => filter,
        };

        // Convert the eth log filter to a starknet event filter
        let filter: EthEventFilter = filter.into();
        let event_filter = filter.to_starknet_event_filter(self)?;

        // Filter events
        let events = self
            .filter_events(EventFilterWithPage {
                event_filter,
                result_page_request: ResultPageRequest { continuation_token: None, chunk_size: CHUNK_SIZE_LIMIT },
            })
            .await?;

        // Convert events to eth logs
        let logs = events
            .into_iter()
            .filter_map(|emitted| {
                let event: StarknetEvent =
                    Event { from_address: emitted.from_address, keys: emitted.keys, data: emitted.data }.into();
                let block_hash = {
                    let felt: Felt252Wrapper = emitted.block_hash.into();
                    felt.into()
                };
                let transaction_hash = {
                    let felt: Felt252Wrapper = emitted.transaction_hash.into();
                    felt.into()
                };
                event
                    .to_eth_log(
                        self,
                        Some(block_hash),
                        Some(U256::from(emitted.block_number)),
                        Some(transaction_hash),
                        None,
                        None,
                    )
                    .ok()
            })
            .collect::<Vec<_>>();
        Ok(FilterChanges::Logs(logs))
    }

    /// Returns the result of executing a call on a ethereum address for a given calldata and block
    /// without creating a transaction.
    async fn call(
        &self,
        origin: Address,
        to: Address,
        calldata: Bytes,
        block_id: BlockId,
    ) -> Result<Bytes, EthApiError<P::Error>> {
        let starknet_block_id: StarknetBlockId = EthBlockId::new(block_id).try_into()?;

        let to: Felt252Wrapper = to.into();
        let to = to.into();

        let origin: FieldElement = Felt252Wrapper::from(origin).into();

        let calldata = bytes_to_felt_vec(&calldata);

        let result = self.kakarot_contract.eth_call(&origin, &to, calldata, &starknet_block_id).await?;

        Ok(result)
    }

    /// Get the syncing status of the light client
    async fn syncing(&self) -> Result<SyncStatus, EthApiError<P::Error>> {
        let status = self.starknet_provider.syncing().await?;

        match status {
            SyncStatusType::NotSyncing => Ok(SyncStatus::None),

            SyncStatusType::Syncing(data) => {
                let starting_block: U256 = U256::from(data.starting_block_num);
                let current_block: U256 = U256::from(data.current_block_num);
                let highest_block: U256 = U256::from(data.highest_block_num);
                let warp_chunks_amount: Option<U256> = None;
                let warp_chunks_processed: Option<U256> = None;

                let status_info = SyncInfo {
                    starting_block,
                    current_block,
                    highest_block,
                    warp_chunks_amount,
                    warp_chunks_processed,
                };

                Ok(SyncStatus::Info(status_info))
            }
        }
    }

    /// Get the number of transactions in a block given a block number.
    async fn block_transaction_count_by_number(&self, number: BlockNumberOrTag) -> Result<U64, EthApiError<P::Error>> {
        let block_id = BlockId::Number(number);
        self.get_transaction_count_by_block(block_id).await
    }

    /// Get the number of transactions in a block given a block hash.
    async fn block_transaction_count_by_hash(&self, hash: H256) -> Result<U64, EthApiError<P::Error>> {
        let block_id = BlockId::Hash(hash.into());
        self.get_transaction_count_by_block(block_id).await
    }

    /// Returns the number of transactions in a block given a block id.
    async fn get_transaction_count_by_block(&self, block_id: BlockId) -> Result<U64, EthApiError<P::Error>> {
        let starknet_block_id: StarknetBlockId = EthBlockId::new(block_id).try_into()?;
        let starknet_block = self.starknet_provider.get_block_with_txs(starknet_block_id).await?;

        let block_transactions = match starknet_block {
            MaybePendingBlockWithTxs::PendingBlock(pending_block_with_txs) => {
                self.filter_starknet_into_eth_txs(pending_block_with_txs.transactions.into(), None, None).await
            }
            MaybePendingBlockWithTxs::Block(block_with_txs) => {
                let block_hash: Felt252Wrapper = block_with_txs.block_hash.into();
                let block_hash = Some(block_hash.into());
                let block_number: Felt252Wrapper = block_with_txs.block_number.into();
                let block_number = Some(block_number.into());
                self.filter_starknet_into_eth_txs(block_with_txs.transactions.into(), block_hash, block_number).await
            }
        };
        let len = match block_transactions {
            BlockTransactions::Full(transactions) => transactions.len(),
            BlockTransactions::Hashes(_) => 0,
            BlockTransactions::Uncle => 0,
        };
        Ok(U64::from(len))
    }

    /// Returns the transaction for a given block id and transaction index.
    async fn transaction_by_block_id_and_index(
        &self,
        block_id: BlockId,
        tx_index: Index,
    ) -> Result<EtherTransaction, EthApiError<P::Error>> {
        let index: u64 = usize::from(tx_index) as u64;
        let starknet_block_id: StarknetBlockId = EthBlockId::new(block_id).try_into()?;

        let starknet_tx: StarknetTransaction =
            self.starknet_provider.get_transaction_by_block_id_and_index(starknet_block_id, index).await?.into();

        let tx_hash: FieldElement = starknet_tx.transaction_hash()?.into();

        let tx_receipt = self.starknet_provider.get_transaction_receipt(tx_hash).await?;
        let (block_hash, block_num) = match tx_receipt {
            MaybePendingTransactionReceipt::Receipt(StarknetTransactionReceipt::Invoke(tr)) => {
                let block_hash: Felt252Wrapper = tr.block_hash.into();
                (Some(block_hash.into()), Some(U256::from(tr.block_number)))
            }
            _ => (None, None), // skip all transactions other than Invoke, covers the pending case
        };

        let eth_tx = starknet_tx.to_eth_transaction(self, block_hash, block_num, Some(U256::from(index))).await?;
        Ok(eth_tx)
    }

    /// Returns the transaction for a given transaction hash.
    async fn transaction_by_hash(&self, hash: H256) -> Result<Option<EtherTransaction>, EthApiError<P::Error>> {
        let hash: Felt252Wrapper = hash.try_into()?;
        let hash: FieldElement = hash.into();

        let transaction: StarknetTransaction = match self.starknet_provider.get_transaction_by_hash(hash).await {
            Err(_) => return Ok(None),
            Ok(transaction) => transaction.into(),
        };

        let tx_receipt = match self.starknet_provider.get_transaction_receipt(hash).await {
            Err(_) => return Ok(None),
            Ok(receipt) => receipt,
        };

        let (block_hash, block_num) = match tx_receipt {
            MaybePendingTransactionReceipt::Receipt(StarknetTransactionReceipt::Invoke(tr)) => {
                let block_hash: Felt252Wrapper = tr.block_hash.into();
                (Some(block_hash.into()), Some(U256::from(tr.block_number)))
            }
            _ => (None, None), // skip all transactions other than Invoke, covers the pending case
        };
        let eth_transaction = transaction.to_eth_transaction(self, block_hash, block_num, None).await?;
        Ok(Some(eth_transaction))
    }

    /// Returns the receipt of a transaction by transaction hash.
    async fn transaction_receipt(&self, hash: H256) -> Result<Option<TransactionReceipt>, EthApiError<P::Error>> {
        // TODO: Error when trying to transform 32 bytes hash to FieldElement
        let transaction_hash: Felt252Wrapper = hash.try_into()?;
        let starknet_tx_receipt: TransactionReceiptWrapper =
            match self.starknet_provider.get_transaction_receipt::<FieldElement>(transaction_hash.into()).await {
                Err(_) => return Ok(None),
                Ok(receipt) => receipt,
            }
            .into();

        let res_receipt = starknet_tx_receipt.to_eth_transaction_receipt(self).await?;
        Ok(res_receipt)
    }

    /// Returns the nonce for a given ethereum address
    /// if it's an EOA, use native nonce and if it's a contract account, use managed nonce
    /// if ethereum -> stark mapping doesn't exist in the starknet provider, we translate
    /// ContractNotFound errors into zeros
    async fn nonce(&self, ethereum_address: Address, block_id: BlockId) -> Result<U256, EthApiError<P::Error>> {
        let starknet_block_id: StarknetBlockId = EthBlockId::new(block_id).try_into()?;
        let starknet_address = self.compute_starknet_address(ethereum_address, &starknet_block_id).await?;

<<<<<<< HEAD
        // Get the implementation of the account
        let account = KakarotAccount::new(starknet_address, &self.starknet_provider);
        let implementation = match account.get_implementation(&starknet_block_id).await {
            Ok(class_hash) => class_hash,
            Err(_) => return Ok(U256::from(0)), // Return 0 if the account doesn't exist
        };

        let nonce = if implementation == self.kakarot_contract.contract_account_class_hash {
            // Get the nonce of the contract account
            let contract_account = ContractAccount::new(starknet_address, &self.starknet_provider);
            contract_account.nonce(&starknet_block_id).await?
        } else {
            // Get the nonce of the EOA
            self.starknet_provider
                .get_nonce(starknet_block_id, starknet_address)
                .await
                .map(|nonce| {
                    let nonce: Felt252Wrapper = nonce.into();
                    nonce.into()
                })
                .or_else(|err| match err {
                    ProviderError::StarknetError(StarknetError::ContractNotFound) => Ok(U256::from(0)),
                    _ => Err(EthApiError::from(err)),
                })?
        };
        Ok(nonce)
=======
        self.starknet_provider
            .get_nonce(starknet_block_id, starknet_address)
            .await
            .map(|nonce| {
                let nonce: Felt252Wrapper = nonce.into();
                nonce.into()
            })
            .or_else(|err| match err {
                ProviderError::StarknetError(StarknetErrorWithMessage {
                    code: MaybeUnknownErrorCode::Known(StarknetError::ContractNotFound),
                    ..
                }) => Ok(U256::from(0)),
                _ => Err(EthApiError::from(err)),
            })
>>>>>>> 4f17d52e
    }

    /// Returns the balance in Starknet's native token of a specific EVM address.
    async fn balance(&self, ethereum_address: Address, block_id: BlockId) -> Result<U256, EthApiError<P::Error>> {
        let starknet_block_id: StarknetBlockId = EthBlockId::new(block_id).try_into()?;
        let starknet_address = self.compute_starknet_address(ethereum_address, &starknet_block_id).await?;

        let native_token_address = FieldElement::from_hex_be(STARKNET_NATIVE_TOKEN).unwrap();
        let provider = self.starknet_provider();
        let native_token = StarknetErc20::new(&provider, native_token_address);
        let balance = native_token.balance_of(&starknet_address, &starknet_block_id).await?;

        Ok(balance)
    }

    /// Returns the storage value at a specific index of a contract given its address and a block
    /// id.
    async fn storage_at(
        &self,
        address: Address,
        index: U256,
        block_id: BlockId,
    ) -> Result<U256, EthApiError<P::Error>> {
        let starknet_block_id: StarknetBlockId = EthBlockId::new(block_id).try_into()?;

        let address: Felt252Wrapper = address.into();
        let address = address.into();

        let starknet_contract_address =
            self.kakarot_contract.compute_starknet_address(&address, &starknet_block_id).await?;

        let key_low = index & U256::from(u128::MAX);
        let key_low: Felt252Wrapper = key_low.try_into()?;

        let key_high = index >> 128;
        let key_high: Felt252Wrapper = key_high.try_into()?;

        let provider = self.starknet_provider();
        let contract_account = ContractAccount::new(starknet_contract_address, &provider);
        let storage_value = contract_account.storage(&key_low.into(), &key_high.into(), &starknet_block_id).await?;

        Ok(storage_value)
    }

    /// Returns token balances for a specific address given a list of contracts addresses.
    async fn token_balances(
        &self,
        address: Address,
        token_addresses: Vec<Address>,
    ) -> Result<TokenBalances, EthApiError<P::Error>> {
        let block_id = BlockId::Number(BlockNumberOrTag::Latest);

        let handles = token_addresses.into_iter().map(|token_address| {
            let token_addr: Felt252Wrapper = token_address.into();
            let token = EthereumErc20::new(token_addr.into(), &self.kakarot_contract);

            FutureTokenBalance::<P, _>::new(token.balance_of(address.into(), block_id), token_address)
        });

        let token_balances = join_all(handles).await;

        Ok(TokenBalances { address, token_balances })
    }

    /// Sends raw Ethereum transaction bytes to Kakarot
    async fn send_transaction(&self, bytes: Bytes) -> Result<H256, EthApiError<P::Error>> {
        let mut data = bytes.as_ref();

        let transaction = TransactionSigned::decode(&mut data).map_err(DataDecodingError::TransactionDecodingError)?;

        let evm_address = transaction.recover_signer().ok_or_else(|| {
            EthApiError::Other(anyhow::anyhow!("Kakarot send_transaction: signature ecrecover failed"))
        })?;

        let starknet_block_id = StarknetBlockId::Tag(BlockTag::Latest);

        let account_exists = self.check_eoa_account_exists(evm_address, &starknet_block_id).await?;
        if !account_exists {
            let starknet_transaction_hash: FieldElement =
                Felt252Wrapper::from(self.deploy_eoa(evm_address).await?).into();
            self.wait_for_confirmation_on_l2(starknet_transaction_hash).await?;
        }

        let starknet_address = self.compute_starknet_address(evm_address, &starknet_block_id).await?;

        let nonce = FieldElement::from(transaction.nonce());

        let calldata = raw_kakarot_calldata(self.kakarot_address(), bytes_to_felt_vec(&bytes));

        // Get estimated_fee from Starknet
        // TODO right now this is set to 0 in order to avoid failure on max fee for
        // Katana.
        let max_fee = *MAX_FEE;

        let signature = vec![];

        let request = BroadcastedInvokeTransactionV1 {
            max_fee,
            signature,
            nonce,
            sender_address: starknet_address,
            calldata,
            is_query: false,
        };

        let starknet_transaction_hash = self.submit_starknet_transaction(request).await?;

        Ok(starknet_transaction_hash)
    }

    /// Returns the fixed base_fee_per_gas of Kakarot
    /// Since Starknet works on a FCFS basis (FIFO queue), it is not possible to tip miners to
    /// incentivize faster transaction inclusion
    /// As a result, in Kakarot, gas_price := base_fee_per_gas
    fn base_fee_per_gas(&self) -> U256 {
        U256::from(BASE_FEE_PER_GAS)
    }

    /// Returns the max_priority_fee_per_gas of Kakarot
    fn max_priority_fee_per_gas(&self) -> U128 {
        MAX_PRIORITY_FEE_PER_GAS
    }

    /// Returns the fee history of Kakarot ending at the newest block and going back `block_count`
    async fn fee_history(
        &self,
        block_count: U256,
        newest_block: BlockNumberOrTag,
        _reward_percentiles: Option<Vec<f64>>,
    ) -> Result<FeeHistory, EthApiError<P::Error>> {
        let block_count_usize =
            usize::try_from(block_count).map_err(|e| ConversionError::<()>::ValueOutOfRange(e.to_string()))?;

        let base_fee = self.base_fee_per_gas();

        let base_fee_per_gas: Vec<U256> = vec![base_fee; block_count_usize + 1];
        let newest_block = match newest_block {
            BlockNumberOrTag::Number(n) => n,
            // TODO: Add Genesis block number
            BlockNumberOrTag::Earliest => 1_u64,
            _ => self.block_number().await?.as_u64(),
        };

        let gas_used_ratio: Vec<f64> = vec![0.9; block_count_usize];
        let newest_block = U256::from(newest_block);
        let oldest_block: U256 = if newest_block >= block_count { newest_block - block_count } else { U256::from(0) };

        // TODO: transition `reward` hardcoded default out of nearing-demo-day hack and seeing how to
        // properly source/translate this value
        Ok(FeeHistory { base_fee_per_gas, gas_used_ratio, oldest_block, reward: Some(vec![vec![]]) })
    }

    /// Returns the estimated gas for a transaction
    async fn estimate_gas(&self, request: CallRequest, block_id: BlockId) -> Result<U256, EthApiError<P::Error>> {
        match self.network {
            Network::MainnetGateway | Network::Goerli1Gateway | Network::Goerli2Gateway => (),
            _ => {
                return Ok(*ESTIMATE_GAS);
            }
        };

        let chain_id = request.chain_id.unwrap_or(CHAIN_ID.into());

        let from = request.from.ok_or_else(|| EthApiError::MissingParameterError("from for estimate_gas".into()))?;
        let nonce = self.nonce(from, block_id).await?.try_into().map_err(ConversionError::<u64>::from)?;

        let gas_limit = request.gas.unwrap_or(U256::ZERO).try_into().map_err(ConversionError::<u64>::from)?;
        let max_fee_per_gas = request
            .max_fee_per_gas
            .unwrap_or_else(|| U256::from(BASE_FEE_PER_GAS))
            .try_into()
            .map_err(ConversionError::<u128>::from)?;
        let max_priority_fee_per_gas = request
            .max_priority_fee_per_gas
            .unwrap_or_else(|| U256::from(MAX_PRIORITY_FEE_PER_GAS))
            .try_into()
            .map_err(ConversionError::<u128>::from)?;

        let to = request.to.map_or(TransactionKind::Create, TransactionKind::Call);

        let value = request.value.unwrap_or(U256::ZERO).try_into().map_err(ConversionError::<u128>::from)?;

        let data = request.input.data.unwrap_or_default();

        let tx = Transaction::Eip1559(TxEip1559 {
            chain_id: chain_id.low_u64(),
            nonce,
            gas_limit,
            max_fee_per_gas,
            max_priority_fee_per_gas,
            to,
            value,
            access_list: AccessList(vec![]),
            input: data,
        });

        let starknet_block_id: StarknetBlockId = EthBlockId::new(block_id).try_into()?;
        let block_number = self.map_block_id_to_block_number(&starknet_block_id).await?;

        let sender_address = self.compute_starknet_address(from, &starknet_block_id).await?;

        let mut data = vec![];
        tx.encode_with_signature(&Signature::default(), &mut data, false);
        let data = data.into_iter().map(FieldElement::from).collect();
        let calldata = raw_kakarot_calldata(self.kakarot_address(), data);

        let tx = BroadcastedInvokeTransactionV1 {
            max_fee: FieldElement::ZERO,
            signature: vec![],
            sender_address,
            nonce: nonce.into(),
            calldata,
            is_query: false,
        };

        let fee_estimate = self.simulate_transaction(tx, block_number, true).await?.fee_estimation;
        if fee_estimate.gas_usage < MINIMUM_GAS_FEE {
            return Ok(U256::from(MINIMUM_GAS_FEE));
        }
        Ok(U256::from(fee_estimate.gas_usage))
    }

    /// Returns the gas price on the network
    async fn gas_price(&self) -> Result<U256, EthApiError<P::Error>> {
        let call = match self.network {
            Network::MainnetGateway => COUNTER_CALL_MAINNET.clone(),
            Network::Goerli1Gateway => COUNTER_CALL_TESTNET1.clone(),
            Network::Goerli2Gateway => COUNTER_CALL_TESTNET2.clone(),
            _ => return Ok(self.base_fee_per_gas()),
        };

        let raw_calldata: Vec<FieldElement> = call.into();

        let block_id = StarknetBlockId::Tag(BlockTag::Latest);
        let nonce = self.starknet_provider.get_nonce(block_id, *DUMMY_ARGENT_GAS_PRICE_ACCOUNT_ADDRESS).await?;

        let tx = BroadcastedInvokeTransactionV1 {
            max_fee: FieldElement::ZERO,
            signature: vec![],
            sender_address: *DUMMY_ARGENT_GAS_PRICE_ACCOUNT_ADDRESS,
            nonce,
            calldata: raw_calldata,
            is_query: true,
        };

        let block_number = self.block_number().await?.as_u64();
        let fee_estimate = self.simulate_transaction(tx, block_number, true).await?.fee_estimation;

        Ok(U256::from(fee_estimate.gas_price))
    }
}

#[async_trait]
impl<P: Provider + Send + Sync + 'static> KakarotStarknetApi<P> for KakarotClient<P> {
    /// Returns the Kakarot contract address.
    fn kakarot_address(&self) -> FieldElement {
        self.kakarot_contract.address
    }

    /// Returns the Kakarot proxy account class hash.
    fn proxy_account_class_hash(&self) -> FieldElement {
        self.kakarot_contract.proxy_account_class_hash
    }

    /// Returns a reference to the Starknet provider.
    fn starknet_provider(&self) -> Arc<P> {
        Arc::clone(&self.starknet_provider)
    }

    /// Returns a reference to the starknet account used for deployment
    fn deployer_account(&self) -> &SingleOwnerAccount<Arc<P>, LocalWallet> {
        &self.deployer_account
    }

    /// Returns the Starknet block number for a given block id.
    async fn map_block_id_to_block_number(&self, block_id: &StarknetBlockId) -> Result<u64, EthApiError<P::Error>> {
        match block_id {
            StarknetBlockId::Number(n) => Ok(*n),
            StarknetBlockId::Tag(_) => Ok(self.block_number().await?.as_u64()),
            StarknetBlockId::Hash(_) => {
                let block = self.starknet_provider.get_block_with_tx_hashes(block_id).await?;
                match block {
                    MaybePendingBlockWithTxHashes::Block(block_with_tx_hashes) => Ok(block_with_tx_hashes.block_number),
                    _ => Err(ProviderError::StarknetError(StarknetErrorWithMessage {
                        code: MaybeUnknownErrorCode::Known(StarknetError::BlockNotFound),
                        message: "".to_string(),
                    })
                    .into()),
                }
            }
        }
    }

    /// Returns the EVM address associated with a given Starknet address for a given block id
    /// by calling the `get_evm_address` function on the Kakarot contract.
    async fn get_evm_address(
        &self,
        starknet_address: &FieldElement,
        starknet_block_id: &StarknetBlockId,
    ) -> Result<Address, EthApiError<P::Error>> {
        let kakarot_account = KakarotAccount::new(*starknet_address, &self.starknet_provider);
        kakarot_account.get_evm_address(starknet_block_id).await
    }

    /// Submits a Kakarot transaction to the Starknet provider.
    async fn submit_starknet_transaction(
        &self,
        request: BroadcastedInvokeTransactionV1,
    ) -> Result<H256, EthApiError<P::Error>> {
        let transaction_result =
            self.starknet_provider.add_invoke_transaction(&BroadcastedInvokeTransaction::V1(request)).await?;
        let waiter =
            TransactionWaiter::new(self.starknet_provider(), transaction_result.transaction_hash, 1000, 15_000);
        waiter.poll().await?;

        Ok(H256::from(transaction_result.transaction_hash.to_bytes_be()))
    }

    /// Returns the EVM address associated with a given Starknet address for a given block id
    /// by calling the `compute_starknet_address` function on the Kakarot contract.
    async fn compute_starknet_address(
        &self,
        ethereum_address: Address,
        starknet_block_id: &StarknetBlockId,
    ) -> Result<FieldElement, EthApiError<P::Error>> {
        let ethereum_address: Felt252Wrapper = ethereum_address.into();
        let ethereum_address = ethereum_address.into();

        Ok(self.kakarot_contract.compute_starknet_address(&ethereum_address, starknet_block_id).await?)
    }

    /// Returns the Ethereum transactions executed by the Kakarot contract by filtering the provided
    /// Starknet transaction.
    async fn filter_starknet_into_eth_txs(
        &self,
        initial_transactions: StarknetTransactions,
        block_hash: Option<H256>,
        block_number: Option<U256>,
    ) -> BlockTransactions {
        let handles = Into::<Vec<TransactionType>>::into(initial_transactions).into_iter().map(|tx| async move {
            let tx = Into::<StarknetTransaction>::into(tx);
            tx.to_eth_transaction(self, block_hash, block_number, None).await
        });
        let transactions_vec = join_all(handles).await.into_iter().filter_map(|transaction| transaction.ok()).collect();
        BlockTransactions::Full(transactions_vec)
    }

    /// Get the Kakarot eth block provided a Starknet block id.
    async fn get_eth_block_from_starknet_block(
        &self,
        block_id: StarknetBlockId,
        hydrated_tx: bool,
    ) -> Result<RichBlock, EthApiError<P::Error>> {
        if hydrated_tx {
            let block = self.starknet_provider.get_block_with_txs(block_id).await?;
            let starknet_block = BlockWithTxs::new(block);
            Ok(starknet_block.to_eth_block(self).await)
        } else {
            let block = self.starknet_provider.get_block_with_tx_hashes(block_id).await?;
            let starknet_block = BlockWithTxHashes::new(block);
            Ok(starknet_block.to_eth_block(self).await)
        }
    }

    /// Get the simulation of the BroadcastedInvokeTransactionV1 result
    /// FIXME 306: make simulate_transaction agnostic of the provider (rn only works for
    /// a SequencerGatewayProvider on testnets and mainnet)
    async fn simulate_transaction(
        &self,
        request: BroadcastedInvokeTransactionV1,
        block_number: u64,
        skip_validate: bool,
    ) -> Result<TransactionSimulationInfo, EthApiError<P::Error>> {
        let client = Client::new();

        // build the url for simulate transaction
        let url = self.network.gateway_url();

        // if the url is invalid, return an empty simulation (allows to call simulate_transaction on Kakana,
        // Madara, etc.)
        if url.is_err() {
            let gas_usage = (*ESTIMATE_GAS).try_into().map_err(ConversionError::UintConversionError)?;
            let gas_price: Felt252Wrapper = (*MAX_FEE).into();
            let overall_fee = Felt252Wrapper::from(gas_usage) * gas_price.clone();
            return Ok(TransactionSimulationInfo {
                trace: TransactionTrace {
                    function_invocation: None,
                    fee_transfer_invocation: None,
                    validate_invocation: None,
                    signature: vec![],
                },
                fee_estimation: FeeEstimate {
                    gas_usage,
                    gas_price: gas_price.try_into()?,
                    overall_fee: overall_fee.try_into()?,
                    unit: FeeUnit::Wei,
                },
            });
        }

        let mut url = url
            .unwrap() // safe unwrap because we checked for error above
            .join("simulate_transaction")
            .map_err(|e| EthApiError::FeederGatewayError(format!("gateway url parsing error: {:?}", e)))?;

        // add the block number and skipValidate query params
        url.query_pairs_mut()
            .append_pair("blockNumber", &block_number.to_string())
            .append_pair("skipValidate", &skip_validate.to_string());

        // serialize the request
        let mut request = serde_json::to_value(request)
            .map_err(|e| EthApiError::FeederGatewayError(format!("request serializing error: {:?}", e)))?;
        // BroadcastedInvokeTransactionV1 gets serialized with type="INVOKE" but the simulate endpoint takes
        // type="INVOKE_FUNCTION"
        request["type"] = "INVOKE_FUNCTION".into();

        // post to the gateway
        let response = client
            .post(url)
            .json(&request)
            .send()
            .await
            .map_err(|e| EthApiError::FeederGatewayError(format!("gateway post error: {:?}", e)))?;

        // decode the response to a `TransactionSimulationInfo`
        let resp: TransactionSimulationInfo = response
            .error_for_status()
            .map_err(|e| EthApiError::FeederGatewayError(format!("http error: {:?}", e)))?
            .json()
            .await
            .map_err(|e| {
                EthApiError::FeederGatewayError(format!(
                    "error while decoding response body to TransactionSimulationInfo: {:?}",
                    e
                ))
            })?;

        Ok(resp)
    }

    async fn filter_events(&self, filter: EventFilterWithPage) -> Result<Vec<EmittedEvent>, EthApiError<P::Error>> {
        let provider = self.starknet_provider();

        let chunk_size = filter.result_page_request.chunk_size;
        let continuation_token = filter.result_page_request.continuation_token;
        let filter = filter.event_filter;

        let mut result = EventsPage { events: Vec::new(), continuation_token };
        let mut events = vec![];

        loop {
            result = provider.get_events(filter.clone(), result.continuation_token, chunk_size).await?;
            events.append(&mut result.events);

            if result.continuation_token.is_none() {
                break;
            }
        }

        Ok(events)
    }

    async fn check_eoa_account_exists(
        &self,
        ethereum_address: Address,
        starknet_block_id: &StarknetBlockId,
    ) -> Result<bool, EthApiError<P::Error>> {
        let eoa_account_starknet_address = self.compute_starknet_address(ethereum_address, starknet_block_id).await?;

        let result = self.get_evm_address(&eoa_account_starknet_address, starknet_block_id).await;

        let result: Result<bool, EthApiError<<P as Provider>::Error>> = match result {
            Ok(_) => Ok(true),
            Err(error) => match error {
                EthApiError::RequestError(error) => match error {
                    ProviderError::StarknetError(error) => match error {
                        StarknetErrorWithMessage {
                            code: MaybeUnknownErrorCode::Known(StarknetError::ContractNotFound),
                            ..
                        } => Ok(false),
                        _ => Err(EthApiError::from(ProviderError::StarknetError(error))),
                    },
                    _ => Err(EthApiError::from(error)),
                },
                _ => Err(error),
            },
        };

        Ok(result?)
    }

    async fn deploy_eoa(&self, ethereum_address: Address) -> Result<FieldElement, EthApiError<P::Error>> {
        let ethereum_address: FieldElement = Felt252Wrapper::from(ethereum_address).into();
        self.kakarot_contract.deploy_externally_owned_account(ethereum_address, &self.deployer_account).await
    }

    /// Given a transaction hash, waits for it to be confirmed on L2
    async fn wait_for_confirmation_on_l2(&self, transaction_hash: FieldElement) -> Result<(), EthApiError<P::Error>> {
        let waiter = TransactionWaiter::new(self.starknet_provider(), transaction_hash, 1000, 15_000);
        waiter.poll().await?;
        Ok(())
    }
}<|MERGE_RESOLUTION|>--- conflicted
+++ resolved
@@ -340,7 +340,6 @@
         let starknet_block_id: StarknetBlockId = EthBlockId::new(block_id).try_into()?;
         let starknet_address = self.compute_starknet_address(ethereum_address, &starknet_block_id).await?;
 
-<<<<<<< HEAD
         // Get the implementation of the account
         let account = KakarotAccount::new(starknet_address, &self.starknet_provider);
         let implementation = match account.get_implementation(&starknet_block_id).await {
@@ -348,10 +347,10 @@
             Err(_) => return Ok(U256::from(0)), // Return 0 if the account doesn't exist
         };
 
-        let nonce = if implementation == self.kakarot_contract.contract_account_class_hash {
+        if implementation == self.kakarot_contract.contract_account_class_hash {
             // Get the nonce of the contract account
             let contract_account = ContractAccount::new(starknet_address, &self.starknet_provider);
-            contract_account.nonce(&starknet_block_id).await?
+            contract_account.nonce(&starknet_block_id).await
         } else {
             // Get the nonce of the EOA
             self.starknet_provider
@@ -362,27 +361,13 @@
                     nonce.into()
                 })
                 .or_else(|err| match err {
-                    ProviderError::StarknetError(StarknetError::ContractNotFound) => Ok(U256::from(0)),
+                    ProviderError::StarknetError(StarknetErrorWithMessage {
+                        code: MaybeUnknownErrorCode::Known(StarknetError::ContractNotFound),
+                        ..
+                    }) => Ok(U256::from(0)),
                     _ => Err(EthApiError::from(err)),
-                })?
-        };
-        Ok(nonce)
-=======
-        self.starknet_provider
-            .get_nonce(starknet_block_id, starknet_address)
-            .await
-            .map(|nonce| {
-                let nonce: Felt252Wrapper = nonce.into();
-                nonce.into()
-            })
-            .or_else(|err| match err {
-                ProviderError::StarknetError(StarknetErrorWithMessage {
-                    code: MaybeUnknownErrorCode::Known(StarknetError::ContractNotFound),
-                    ..
-                }) => Ok(U256::from(0)),
-                _ => Err(EthApiError::from(err)),
-            })
->>>>>>> 4f17d52e
+                })
+        }
     }
 
     /// Returns the balance in Starknet's native token of a specific EVM address.
