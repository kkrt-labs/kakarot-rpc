--- conflicted
+++ resolved
@@ -74,8 +74,7 @@
     pub contract_account_class_hash: FieldElement,
 }
 
-<<<<<<< HEAD
-impl StarknetConfig {
+impl KakarotRpcConfig {
     pub fn new(
         network: Network,
         kakarot_address: FieldElement,
@@ -83,18 +82,13 @@
         externally_owned_account_class_hash: FieldElement,
         contract_account_class_hash: FieldElement,
     ) -> Self {
-        StarknetConfig {
+        KakarotRpcConfig {
             network,
             kakarot_address,
             proxy_account_class_hash,
             externally_owned_account_class_hash,
             contract_account_class_hash,
         }
-=======
-impl KakarotRpcConfig {
-    pub fn new(network: Network, kakarot_address: FieldElement, proxy_account_class_hash: FieldElement) -> Self {
-        KakarotRpcConfig { network, kakarot_address, proxy_account_class_hash }
->>>>>>> 85ec7e8e
     }
 
     /// Create a new `StarknetConfig` from environment variables.
@@ -114,36 +108,18 @@
             network_url => Network::JsonRpcProvider(Url::parse(network_url)?),
         };
 
-<<<<<<< HEAD
         let kakarot_address = field_element_from_env("KAKAROT_ADDRESS")?;
         let proxy_account_class_hash = field_element_from_env("PROXY_ACCOUNT_CLASS_HASH")?;
         let externally_owned_account_class_hash = field_element_from_env("EXTERNALLY_OWNED_ACCOUNT_CLASS_HASH")?;
         let contract_account_class_hash = field_element_from_env("CONTRACT_ACCOUNT_CLASS_HASH")?;
 
-        Ok(StarknetConfig::new(
+        Ok(KakarotRpcConfig::new(
             network,
             kakarot_address,
             proxy_account_class_hash,
             externally_owned_account_class_hash,
             contract_account_class_hash,
         ))
-=======
-        let kakarot_address = get_env_var("KAKAROT_ADDRESS")?;
-        let kakarot_address = FieldElement::from_hex_be(&kakarot_address).map_err(|_| {
-            ConfigError::EnvironmentVariableSetWrong(format!(
-                "KAKAROT_ADDRESS should be provided as a hex string, got {kakarot_address}"
-            ))
-        })?;
-
-        let proxy_account_class_hash = get_env_var("PROXY_ACCOUNT_CLASS_HASH")?;
-        let proxy_account_class_hash = FieldElement::from_hex_be(&proxy_account_class_hash).map_err(|_| {
-            ConfigError::EnvironmentVariableSetWrong(format!(
-                "PROXY_ACCOUNT_CLASS_HASH should be provided as a hex string, got {proxy_account_class_hash}"
-            ))
-        })?;
-
-        Ok(KakarotRpcConfig::new(network, kakarot_address, proxy_account_class_hash))
->>>>>>> 85ec7e8e
     }
 }
 
