--- conflicted
+++ resolved
@@ -1,12 +1,8 @@
 mod tests {
 
     use ctor::ctor;
-<<<<<<< HEAD
-    use ethers::types::{Address as EthersAddress, Uint8};
-=======
     use ethers::abi::Token;
     use ethers::types::Address as EthersAddress;
->>>>>>> 2bcdf10a
     use kakarot_rpc_core::client::api::KakarotEthApi;
     use kakarot_rpc_core::models::balance::{TokenBalance, TokenBalances};
     use kakarot_rpc_core::models::felt::Felt252Wrapper;
@@ -108,80 +104,6 @@
 
         // Then
         assert_eq!(num, 1);
-    }
-
-    #[tokio::test]
-    async fn test_alchemy_api() {
-        let starknet_test_sequencer = construct_kakarot_test_sequencer().await;
-
-        let expected_funded_amount = FieldElement::from_dec_str("10000000000000000000").unwrap();
-
-        let deployed_kakarot =
-            deploy_kakarot_system(&starknet_test_sequencer, EOA_WALLET.clone(), expected_funded_amount).await;
-
-        let (erc20_abi, deployed_addresses) = deployed_kakarot
-            .deploy_evm_contract(
-                starknet_test_sequencer.url(),
-                "ERC20",
-                (String::from("KakarotToken"), String::from("KKRTT"), Uint8::from(18)),
-            )
-            .await
-            .unwrap();
-
-        let kakarot_client = KakarotClient::new(
-            StarknetConfig::new(
-                Network::JsonRpcProvider(starknet_test_sequencer.url()),
-                deployed_kakarot.kakarot,
-                deployed_kakarot.kakarot_proxy,
-            ),
-            JsonRpcClient::new(HttpTransport::new(starknet_test_sequencer.url())),
-        );
-
-        let deployed_balance = kakarot_client
-            .balance(deployed_kakarot.eoa_eth_address, BlockId::Number(reth_primitives::BlockNumberOrTag::Latest))
-            .await;
-
-        let _deployed_balance = FieldElement::from_bytes_be(&deployed_balance.unwrap().to_be_bytes()).unwrap();
-
-        let erc20_eth_address = {
-            let address: Felt252Wrapper = (*deployed_addresses.first().unwrap()).into();
-            address.try_into().unwrap()
-        };
-
-        kakarot_client
-            .get_code(erc20_eth_address, BlockId::Number(reth_primitives::BlockNumberOrTag::Latest))
-            .await
-            .expect("contract not deployed");
-
-        let decimals_selector = erc20_abi.function("decimals").unwrap().short_signature();
-        let name_selector = erc20_abi.function("name").unwrap().short_signature();
-        let symbol_selector = erc20_abi.function("symbol").unwrap().short_signature();
-
-        let decimals_bytes = kakarot_client
-            .call(
-                erc20_eth_address,
-                decimals_selector.into(),
-                BlockId::Number(reth_primitives::BlockNumberOrTag::Latest),
-            )
-            .await
-            .unwrap();
-
-        let name_bytes = kakarot_client
-            .call(erc20_eth_address, name_selector.into(), BlockId::Number(reth_primitives::BlockNumberOrTag::Latest))
-            .await
-            .unwrap();
-
-        let symbol_bytes = kakarot_client
-            .call(erc20_eth_address, symbol_selector.into(), BlockId::Number(reth_primitives::BlockNumberOrTag::Latest))
-            .await
-            .unwrap();
-
-        let decimals = *decimals_bytes.last().expect("Empty byte array");
-        assert_eq!(decimals, 18);
-
-        // TODO: Add assertions for name and symbol
-        // TODO: Add testing logic for allowance
-        // TODO: Add calls with Alchemy routes
     }
 
     #[tokio::test]
