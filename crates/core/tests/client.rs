mod tests {

    use std::str::FromStr;

    use ctor::ctor;
    use ethers::abi::Token;
    use ethers::signers::{LocalWallet, Signer};
    use kakarot_rpc_core::client::api::{KakarotEthApi, KakarotStarknetApi};
    use kakarot_rpc_core::client::constants::{DEPLOY_FEE, TX_ORIGIN_ZERO};
    use kakarot_rpc_core::mock::constants::ACCOUNT_ADDRESS_EVM;
    use kakarot_rpc_core::models::balance::{TokenBalance, TokenBalances};
    use kakarot_rpc_core::models::felt::Felt252Wrapper;
    use kakarot_rpc_core::test_utils::constants::EOA_RECEIVER_ADDRESS;
    use kakarot_rpc_core::test_utils::deploy_helpers::KakarotTestEnvironmentContext;
    use kakarot_rpc_core::test_utils::execution_helpers::{execute_eth_transfer_tx, execute_eth_tx};
    use kakarot_rpc_core::test_utils::fixtures::kakarot_test_env_ctx;
    use reth_primitives::{Address, BlockId, BlockNumberOrTag, Bytes, H256, U256};
    use reth_rpc_types::{Filter, FilterBlockOption, FilterChanges, Log, ValueOrArray};
    use rstest::*;
    use starknet::core::types::{
        BlockId as StarknetBlockId, BlockTag, FieldElement, MaybePendingTransactionReceipt, TransactionReceipt,
        TransactionStatus,
    };
    use starknet::providers::Provider;
    use tracing_subscriber::{filter, FmtSubscriber};

    #[ctor]
    fn setup() {
<<<<<<< HEAD
        let subscriber = FmtSubscriber::builder().with_max_level(tracing::Level::WARN).finish();
=======
        let filter = filter::EnvFilter::new("info");
        let subscriber = FmtSubscriber::builder().with_env_filter(filter).finish();
>>>>>>> 4f17d52e
        tracing::subscriber::set_global_default(subscriber).expect("setting tracing default failed");
    }

    #[rstest]
    #[tokio::test(flavor = "multi_thread")]
    async fn test_rpc_should_not_raise_when_eoa_not_deployed(kakarot_test_env_ctx: KakarotTestEnvironmentContext) {
        // Given
        let client = kakarot_test_env_ctx.client();

        // When
        let nonce = client.nonce(Address::zero(), BlockId::from(BlockNumberOrTag::Latest)).await.unwrap();

        // Then
        // Zero address shouldn't throw 'ContractNotFound', but return zero
        assert_eq!(U256::from(0), nonce);
    }

    #[rstest]
    #[tokio::test(flavor = "multi_thread")]
    async fn test_eoa_balance(kakarot_test_env_ctx: KakarotTestEnvironmentContext) {
        // Given
        let (client, kakarot) = kakarot_test_env_ctx.resources();

        // When
        let eoa_balance = client
            .balance(kakarot.eoa_addresses.eth_address, BlockId::Number(reth_primitives::BlockNumberOrTag::Latest))
            .await
            .unwrap();
        let eoa_balance = FieldElement::from_bytes_be(&eoa_balance.to_be_bytes()).unwrap();

        // Then
        assert_eq!(FieldElement::from_dec_str("1000000000000000000").unwrap(), eoa_balance);
    }

    #[rstest]
    #[tokio::test(flavor = "multi_thread")]
    async fn test_counter(kakarot_test_env_ctx: KakarotTestEnvironmentContext) {
        // Given
        let (client, _, counter, counter_eth_address) = kakarot_test_env_ctx.resources_with_contract("Counter");

        // When
        let hash = execute_eth_tx(&kakarot_test_env_ctx, "Counter", "inc", vec![]).await;
        client.transaction_receipt(hash).await.expect("increment transaction failed");

        let count_selector = counter.abi.function("count").unwrap().short_signature();
        let counter_bytes = client
            .call(
                *TX_ORIGIN_ZERO,
                counter_eth_address,
                count_selector.into(),
                BlockId::Number(reth_primitives::BlockNumberOrTag::Latest),
            )
            .await
            .unwrap();

        let num = *counter_bytes.last().expect("Empty byte array");

        // Then
        assert_eq!(num, 1);
    }

    #[rstest]
    #[tokio::test(flavor = "multi_thread")]
    async fn test_storage_at(kakarot_test_env_ctx: KakarotTestEnvironmentContext) {
        // Given
        let (client, _, _, counter_eth_address) = kakarot_test_env_ctx.resources_with_contract("Counter");
        // When
        execute_eth_tx(&kakarot_test_env_ctx, "Counter", "inc", vec![]).await;

        // Then
        let count = client
            .storage_at(counter_eth_address, U256::from(0), BlockId::Number(BlockNumberOrTag::Latest))
            .await
            .unwrap();
        assert_eq!(U256::from(1), count);
    }

    #[rstest]
    #[tokio::test(flavor = "multi_thread")]
    async fn test_token_balances(kakarot_test_env_ctx: KakarotTestEnvironmentContext) {
        // Given
        let (client, kakarot, _, erc20_eth_address) = kakarot_test_env_ctx.resources_with_contract("ERC20");

        // When
        let to = Address::from_slice(&kakarot.eoa_addresses.eth_address.to_fixed_bytes()[..]);
        let amount = U256::from(10_000);
<<<<<<< HEAD
        execute_tx(&kakarot_test_env_ctx, "ERC20", "mint", vec![Token::Address(to.into()), Token::Uint(amount.into())])
            .await;
=======
        execute_eth_tx(&kakarot_test_env_ctx, "ERC20", "mint", vec![to, amount]).await;
>>>>>>> 4f17d52e

        // Then
        let balances = client.token_balances(kakarot.eoa_addresses.eth_address, vec![erc20_eth_address]).await.unwrap();
        assert_eq!(
            TokenBalances {
                address: kakarot.eoa_addresses.eth_address,
                token_balances: vec![TokenBalance {
                    token_address: erc20_eth_address,
                    token_balance: Some(U256::from(10_000)),
                    error: None
                }]
            },
            balances
        );
    }

    #[rstest]
    #[tokio::test(flavor = "multi_thread")]
    async fn test_get_logs(kakarot_test_env_ctx: KakarotTestEnvironmentContext) {
        // Given
        let (client, kakarot, _, erc20_eth_address) = kakarot_test_env_ctx.resources_with_contract("ERC20");

        // When
        let to = Address::from_slice(&kakarot.eoa_addresses.eth_address.to_fixed_bytes()[..]);
        let amount = U256::from(10_000);
<<<<<<< HEAD
        let mint_tx_hash = execute_tx(
            &kakarot_test_env_ctx,
            "ERC20",
            "mint",
            vec![Token::Address(to.into()), Token::Uint(amount.into())],
        )
        .await;
=======
        let mint_tx_hash = execute_eth_tx(&kakarot_test_env_ctx, "ERC20", "mint", vec![to, amount]).await;
>>>>>>> 4f17d52e

        let to = Address::from_slice(ACCOUNT_ADDRESS_EVM.as_bytes());
        let amount = U256::from(10_000);
<<<<<<< HEAD
        let transfer_tx_hash = execute_tx(
            &kakarot_test_env_ctx,
            "ERC20",
            "transfer",
            vec![Token::Address(to.into()), Token::Uint(amount.into())],
        )
        .await;
=======
        let transfer_tx_hash = execute_eth_tx(&kakarot_test_env_ctx, "ERC20", "transfer", vec![to, amount]).await;
>>>>>>> 4f17d52e

        let filter = Filter {
            block_option: FilterBlockOption::Range {
                from_block: Some(BlockNumberOrTag::Number(0)),
                to_block: Some(BlockNumberOrTag::Number(100)),
            },
            address: ValueOrArray::Value(erc20_eth_address).into(),
            topics: [
                ValueOrArray::Value(None).into(),
                ValueOrArray::Value(None).into(),
                ValueOrArray::Value(None).into(),
                ValueOrArray::Value(None).into(),
            ],
        };
        let logs = client.get_logs(filter).await.unwrap();

        // Then
        match logs {
            FilterChanges::Logs(logs) => {
                assert_eq!(2, logs.len());
                assert_eq!(
                    Log {
                        address: erc20_eth_address,
                        topics: vec![
                            H256::from_str("0xddf252ad1be2c89b69c2b068fc378daa952ba7f163c4a11628f55a4df523b3ef")
                                .unwrap(), // keccak256(“Transfer(address,address,uint256)”)
                            H256::from_low_u64_be(0u64),                   // from
                            H256::from(kakarot.eoa_addresses.eth_address)  // to
                        ],
                        data: Bytes::from_str("0x0000000000000000000000000000000000000000000000000000000000002710")
                            .unwrap(), // amount
                        block_hash: logs[0].block_hash, // block hash changes so just set to event value
                        block_number: logs[0].block_number, // block number changes so just set to event value
                        transaction_hash: Some(mint_tx_hash),
                        transaction_index: None,
                        log_index: None,
                        removed: false
                    },
                    logs[0]
                );
                assert_eq!(
                    Log {
                        address: erc20_eth_address,
                        topics: vec![
                            H256::from_str("0xddf252ad1be2c89b69c2b068fc378daa952ba7f163c4a11628f55a4df523b3ef")
                                .unwrap(), // keccak256("Transfer(address,address,uint256)")
                            H256::from(kakarot.eoa_addresses.eth_address), // from
                            H256::from(*ACCOUNT_ADDRESS_EVM)               // to
                        ],
                        data: Bytes::from_str("0x0000000000000000000000000000000000000000000000000000000000002710")
                            .unwrap(), // amount
                        block_hash: logs[1].block_hash, // block hash changes so just set to event value
                        block_number: logs[1].block_number, // block number changes so just set to event value
                        transaction_hash: Some(transfer_tx_hash),
                        transaction_index: None,
                        log_index: None,
                        removed: false
                    },
                    logs[1]
                );
            }
            _ => panic!("Expected FilterChanges::Logs variant, got {:?}", logs),
        }
    }

    #[rstest]
    #[tokio::test(flavor = "multi_thread")]
    async fn test_wait_for_confirmation_on_l2(kakarot_test_env_ctx: KakarotTestEnvironmentContext) {
        let (client, kakarot) = kakarot_test_env_ctx.resources();
        let amount = Felt252Wrapper::from(*DEPLOY_FEE).try_into().unwrap();

        let transaction_hash =
            execute_eth_transfer_tx(&kakarot_test_env_ctx, kakarot.eoa_private_key, *EOA_RECEIVER_ADDRESS, amount)
                .await;
        let transaction_hash: FieldElement = Felt252Wrapper::try_from(transaction_hash).unwrap().into();

        let _ = client.wait_for_confirmation_on_l2(transaction_hash).await;

        let transaction_receipt = client.starknet_provider().get_transaction_receipt(transaction_hash).await.unwrap();

        match transaction_receipt {
            MaybePendingTransactionReceipt::Receipt(TransactionReceipt::Invoke(receipt)) => {
                assert_eq!(TransactionStatus::AcceptedOnL2, receipt.status)
            }
            _ => panic!(
                "Expected MaybePendingTransactionReceipt::Receipt(TransactionReceipt::Invoke), got {:?}",
                transaction_receipt
            ),
        }
    }

    #[rstest]
    #[tokio::test(flavor = "multi_thread")]
    async fn test_check_eoa_account_exists(kakarot_test_env_ctx: KakarotTestEnvironmentContext) {
        let (client, kakarot) = kakarot_test_env_ctx.resources();
        let block_id = StarknetBlockId::Tag(BlockTag::Latest);
        // this address shouldn't be shared with other tests, otherwise a test might deploy it in parallel,
        // and this test will fail; source -> ganache (https://github.com/trufflesuite/ganache)
        let evm_address_not_existing = Address::from_str("0xcE16e8eb8F4BF2E65BA9536C07E305b912BAFaCF").unwrap();

        let res = client.check_eoa_account_exists(kakarot.eoa_addresses.eth_address, &block_id).await.unwrap();
        assert!(res);

        let res = client.check_eoa_account_exists(evm_address_not_existing, &block_id).await.unwrap();
        assert!(!res)
    }

    #[rstest]
    #[tokio::test(flavor = "multi_thread")]
    async fn test_deploy_eoa(kakarot_test_env_ctx: KakarotTestEnvironmentContext) {
        let (client, kakarot) = kakarot_test_env_ctx.resources();
        let block_id = StarknetBlockId::Tag(BlockTag::Latest);
        // this address shouldn't be shared with other tests, otherwise a test might deploy it in parallel,
        // and this test will fail; source -> ganache (https://github.com/trufflesuite/ganache)
        let ethereum_address_to_deploy = Address::from_str("0x02f1c4C93AFEd946Cce5Ad7D34354A150bEfCFcF").unwrap();
        let amount: u128 = Felt252Wrapper::from(*DEPLOY_FEE).try_into().unwrap();

        // checking the account is not already deployed
        let res = client.check_eoa_account_exists(ethereum_address_to_deploy, &block_id).await.unwrap();
        assert!(!res);

        // funding account so it can cover its deployment fee
        let _ =
            execute_eth_transfer_tx(&kakarot_test_env_ctx, kakarot.eoa_private_key, ethereum_address_to_deploy, amount)
                .await;

        let _ = client.deploy_eoa(ethereum_address_to_deploy).await.unwrap();

        // checking that the account is deployed
        let res = client.check_eoa_account_exists(ethereum_address_to_deploy, &block_id).await.unwrap();
        assert!(res);

        let balance =
            client.balance(ethereum_address_to_deploy, BlockId::Number(BlockNumberOrTag::Latest)).await.unwrap();
        assert_eq!(balance, U256::ZERO);

        let nonce = client.nonce(ethereum_address_to_deploy, BlockId::Number(BlockNumberOrTag::Latest)).await.unwrap();
        assert_eq!(nonce, U256::ZERO);
    }

    #[rstest]
    #[tokio::test(flavor = "multi_thread")]
    async fn test_automatic_deployment_of_eoa(kakarot_test_env_ctx: KakarotTestEnvironmentContext) {
        let (_, kakarot) = kakarot_test_env_ctx.resources();
        let block_id_latest = BlockId::Number(BlockNumberOrTag::Latest);

        // the private key has been taken from the ganache repo and can be safely published, do no share
        // with other tests https://github.com/trufflesuite/ganache
        let ethereum_private_key = "0x7f109a9e3b0d8ecfba9cc23a3614433ce0fa7ddcc80f2a8f10b222179a5a80d6";
        let to = LocalWallet::from_str(ethereum_private_key).unwrap();
        let to_private_key = {
            let signing_key_bytes = to.signer().to_bytes(); // Convert to bytes
            H256::from_slice(&signing_key_bytes) // Convert to H256
        };
        let to_address: Address = to.address().into();

        let deploy_fee: u128 = Felt252Wrapper::from(*DEPLOY_FEE).try_into().unwrap();

        let _ =
            execute_eth_transfer_tx(&kakarot_test_env_ctx, kakarot.eoa_private_key, to_address, deploy_fee * 2).await;

        let balance = kakarot_test_env_ctx.client().balance(to_address, block_id_latest).await.unwrap();

        assert_eq!(balance, U256::from(deploy_fee * 2));

        let _ = execute_eth_transfer_tx(
            &kakarot_test_env_ctx,
            to_private_key,
            kakarot.eoa_addresses.eth_address,
            deploy_fee,
        )
        .await;

        let balance = kakarot_test_env_ctx.client().balance(to_address, block_id_latest).await.unwrap();

        assert_eq!(balance, U256::ZERO);
    }

    #[rstest]
    #[tokio::test(flavor = "multi_thread")]
    async fn test_get_nonce_contract_account(kakarot_test_env_ctx: KakarotTestEnvironmentContext) {
        // Given
        let (client, _kakarot, _plain_opcodes, plain_opcodes_eth_address) =
            kakarot_test_env_ctx.resources_with_contract("PlainOpcodes");
        let count = U256::from(1);
        // When
        let nonce_initial =
            client.nonce(plain_opcodes_eth_address, BlockId::from(BlockNumberOrTag::Latest)).await.unwrap();

        // currently there is a bug when there is no return data from the init code execution
        // see https://github.com/kkrt-labs/kakarot/issues/726
        // for now, we test with bytecode that has return data
        let args =
            vec![Token::Bytes(Bytes::from_str("0x604260005260206000F3").unwrap().to_vec()), Token::Uint(count.into())];
        let hash = execute_tx(&kakarot_test_env_ctx, "PlainOpcodes", "create", args).await;
        client.transaction_receipt(hash).await.expect("create transaction failed");

        let nonce_final =
            client.nonce(plain_opcodes_eth_address, BlockId::from(BlockNumberOrTag::Latest)).await.unwrap();

        // Then
        assert_eq!(nonce_final, nonce_initial + count);
    }
}<|MERGE_RESOLUTION|>--- conflicted
+++ resolved
@@ -26,12 +26,8 @@
 
     #[ctor]
     fn setup() {
-<<<<<<< HEAD
-        let subscriber = FmtSubscriber::builder().with_max_level(tracing::Level::WARN).finish();
-=======
         let filter = filter::EnvFilter::new("info");
         let subscriber = FmtSubscriber::builder().with_env_filter(filter).finish();
->>>>>>> 4f17d52e
         tracing::subscriber::set_global_default(subscriber).expect("setting tracing default failed");
     }
 
@@ -118,12 +114,13 @@
         // When
         let to = Address::from_slice(&kakarot.eoa_addresses.eth_address.to_fixed_bytes()[..]);
         let amount = U256::from(10_000);
-<<<<<<< HEAD
-        execute_tx(&kakarot_test_env_ctx, "ERC20", "mint", vec![Token::Address(to.into()), Token::Uint(amount.into())])
-            .await;
-=======
-        execute_eth_tx(&kakarot_test_env_ctx, "ERC20", "mint", vec![to, amount]).await;
->>>>>>> 4f17d52e
+        execute_eth_tx(
+            &kakarot_test_env_ctx,
+            "ERC20",
+            "mint",
+            vec![Token::Address(to.into()), Token::Uint(amount.into())],
+        )
+        .await;
 
         // Then
         let balances = client.token_balances(kakarot.eoa_addresses.eth_address, vec![erc20_eth_address]).await.unwrap();
@@ -149,31 +146,23 @@
         // When
         let to = Address::from_slice(&kakarot.eoa_addresses.eth_address.to_fixed_bytes()[..]);
         let amount = U256::from(10_000);
-<<<<<<< HEAD
-        let mint_tx_hash = execute_tx(
+        let mint_tx_hash = execute_eth_tx(
             &kakarot_test_env_ctx,
             "ERC20",
             "mint",
             vec![Token::Address(to.into()), Token::Uint(amount.into())],
         )
         .await;
-=======
-        let mint_tx_hash = execute_eth_tx(&kakarot_test_env_ctx, "ERC20", "mint", vec![to, amount]).await;
->>>>>>> 4f17d52e
 
         let to = Address::from_slice(ACCOUNT_ADDRESS_EVM.as_bytes());
         let amount = U256::from(10_000);
-<<<<<<< HEAD
-        let transfer_tx_hash = execute_tx(
+        let transfer_tx_hash = execute_eth_tx(
             &kakarot_test_env_ctx,
             "ERC20",
             "transfer",
             vec![Token::Address(to.into()), Token::Uint(amount.into())],
         )
         .await;
-=======
-        let transfer_tx_hash = execute_eth_tx(&kakarot_test_env_ctx, "ERC20", "transfer", vec![to, amount]).await;
->>>>>>> 4f17d52e
 
         let filter = Filter {
             block_option: FilterBlockOption::Range {
@@ -368,7 +357,7 @@
         // for now, we test with bytecode that has return data
         let args =
             vec![Token::Bytes(Bytes::from_str("0x604260005260206000F3").unwrap().to_vec()), Token::Uint(count.into())];
-        let hash = execute_tx(&kakarot_test_env_ctx, "PlainOpcodes", "create", args).await;
+        let hash = execute_eth_tx(&kakarot_test_env_ctx, "PlainOpcodes", "create", args).await;
         client.transaction_receipt(hash).await.expect("create transaction failed");
 
         let nonce_final =
