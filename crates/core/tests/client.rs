#[cfg(test)]
mod tests {

    use std::str::FromStr;

    use kakarot_rpc_core::client::client_api::KakarotClient;
    use kakarot_rpc_core::mock::wiremock_utils::setup_mock_client_crate;
    use kakarot_rpc_core::models::convertible::{ConvertibleStarknetBlock, ConvertibleStarknetEvent};
    use kakarot_rpc_core::models::{BlockWithTxs, StarknetEvent};
    use reth_primitives::{Address, Bytes, H256};
    use reth_rpc_types::Log;
    use starknet::core::types::{BlockId, BlockTag, Event, FieldElement};
    use starknet::core::utils::get_selector_from_name;
    use starknet::providers::Provider;

    #[tokio::test]
    async fn test_starknet_block_to_eth_block() {
        let client = setup_mock_client_crate().await;
        let starknet_client = client.inner();
        let starknet_block = starknet_client.get_block_with_txs(BlockId::Tag(BlockTag::Latest)).await.unwrap();
        let eth_block = BlockWithTxs::new(starknet_block).to_eth_block(&client).await.unwrap();

        // TODO: Add more assertions & refactor into assert helpers
        // assert helpers should allow import of fixture file
        assert_eq!(
            eth_block.header.hash,
            Some(H256::from_slice(
                &FieldElement::from_hex_be("0x449aa33ad836b65b10fa60082de99e24ac876ee2fd93e723a99190a530af0a9")
                    .unwrap()
                    .to_bytes_be()
            ))
        )
    }

    #[tokio::test]
<<<<<<< HEAD
    async fn test_starknet_event_to_eth_log_success() {
        let client = setup_mock_client_crate().await;
        // given
        let data =
            vec![0, 0, 0, 0, 0, 0, 0, 0, 0, 0, 0, 0, 0, 0, 0, 0, 0, 0, 0, 0, 0, 0, 0, 0, 0, 0, 0, 0, 0, 0, 0, 10];
        let felt_data: Vec<FieldElement> =
            data.iter().map(|&x| FieldElement::from_dec_str(&x.to_string()).unwrap()).collect();
        let bytes_data: Bytes = felt_data.iter().flat_map(|felt| felt.to_bytes_be()).collect::<Vec<u8>>().into();
        // see https://github.com/kkrt-labs/kakarot/blob/2133aaf58d5c8ae493c579570e43c9e011774309/tests/integration/solidity_contracts/PlainOpcodes/test_plain_opcodes.py#L120 this test generates the starknet event and ethereum log expected pair
        let event3 = Event {
            from_address: FieldElement::from_hex_be("0x2B61c43A85bD35987C5311215e8288b823A6873E").unwrap(),
            keys: vec![
                FieldElement::from_dec_str("169107000779806480224941431033275202659").unwrap(),
                FieldElement::from_dec_str("119094765373898665007727700504125002894").unwrap(),
                FieldElement::from_dec_str("10").unwrap(),
                FieldElement::ZERO,
                FieldElement::from_dec_str("11").unwrap(),
                FieldElement::ZERO,
            ],
            data: felt_data,
        };

        let sn_event3 = StarknetEvent::new(event3);

        // when
        let resultant_eth_log3 = sn_event3.to_eth_log(&client).await.unwrap();

        // then
        let expected_eth_log3 = Log {
            address: Address::from_str("0x2B61c43A85bD35987C5311215e8288b823A6873E").unwrap(),
            topics: vec![
                H256::from_slice(
                    &hex::decode("5998d146b8109b9444e9bb13ae9a548e7f38d2db6e0da72afe22cefa3065bc63").unwrap(),
                ),
                H256::from_slice(
                    &hex::decode("000000000000000000000000000000000000000000000000000000000000000a").unwrap(),
                ),
                H256::from_slice(
                    &hex::decode("000000000000000000000000000000000000000000000000000000000000000b").unwrap(),
                ),
            ],
            data: bytes_data,
            transaction_hash: Option::None,
            block_hash: Option::None,
            block_number: Option::None,
            log_index: Option::None,
            transaction_index: Option::None,
            removed: false,
        };

        assert_eq!(expected_eth_log3, resultant_eth_log3);

        // see https://github.com/kkrt-labs/kakarot/blob/2133aaf58d5c8ae493c579570e43c9e011774309/tests/integration/solidity_contracts/PlainOpcodes/test_plain_opcodes.py#L124 this test generates the starknet event and ethereum log expected pair
        // given
        let event4 = Event {
            from_address: FieldElement::from_hex_be("0x2B61c43A85bD35987C5311215e8288b823A6873E").unwrap(),
            keys: vec![
                FieldElement::from_dec_str("253936425291629012954210100230398563497").unwrap(),
                FieldElement::from_dec_str("171504579546982282416100792885946140532").unwrap(),
                FieldElement::from_dec_str("10").unwrap(),
                FieldElement::ZERO,
                FieldElement::from_dec_str("11").unwrap(),
                FieldElement::ZERO,
                FieldElement::from_dec_str("10").unwrap(),
                FieldElement::ZERO,
            ],
            data: vec![],
        };

        let sn_event4 = StarknetEvent::new(event4);

        // when
        let resultant_eth_log4 = sn_event4.to_eth_log(&client).await.unwrap();

        // then
        let expected_eth_log4 = Log {
            address: Address::from_str("0x2B61c43A85bD35987C5311215e8288b823A6873E").unwrap(),
            topics: vec![
                H256::from_slice(
                    &hex::decode("8106949def8a44172f54941ce774c774bf0a60652fafd614e9b6be2ca74a54a9").unwrap(),
                ),
                H256::from_slice(
                    &hex::decode("000000000000000000000000000000000000000000000000000000000000000a").unwrap(),
                ),
                H256::from_slice(
                    &hex::decode("000000000000000000000000000000000000000000000000000000000000000b").unwrap(),
                ),
                H256::from_slice(
                    &hex::decode("000000000000000000000000000000000000000000000000000000000000000a").unwrap(),
                ),
            ],
            data: Bytes::default(),
            transaction_hash: Option::None,
            block_hash: Option::None,
            block_number: Option::None,
            log_index: Option::None,
            transaction_index: Option::None,
            removed: false,
        };

        assert_eq!(expected_eth_log4, resultant_eth_log4);
    }

    #[tokio::test]
    async fn test_starknet_event_to_eth_log_failure_high_value_doesnt_exist() {
        let client = setup_mock_client_crate().await;

        let key_selector = get_selector_from_name("bbq_time").unwrap();
        // given
        let event = Event {
            from_address: FieldElement::from_hex_be("0xdeadbeef").unwrap(),
            // This keys vector only has one element for a pair, causing the high value to be missing.
            keys: vec![key_selector],
            data: vec![],
        };

        let sn_event = StarknetEvent::new(event);

        // when
        let resultant_eth_log = sn_event.to_eth_log(&client).await;

        // then
        // Expecting an error because the high value doesn't exist.
        match resultant_eth_log {
            Ok(_) => panic!("Expected an error due to missing high value, but got a result."),
            Err(err) => assert_eq!(err.to_string(), "Not an convertible event: High value doesn't exist"),
        }
=======
    async fn test_starknet_transaction_by_hash() {
        let client = setup_mock_client_crate().await;
        let starknet_tx = client
            .transaction_by_hash(
                H256::from_str("0x03204b4c0e379c3a5ccb80d08661d5a538e95e2960581c9faf7ebcf8ff5a7d3c").unwrap(),
            )
            .await;
        assert!(starknet_tx.is_ok());
>>>>>>> f5b79eac
    }
}<|MERGE_RESOLUTION|>--- conflicted
+++ resolved
@@ -33,7 +33,6 @@
     }
 
     #[tokio::test]
-<<<<<<< HEAD
     async fn test_starknet_event_to_eth_log_success() {
         let client = setup_mock_client_crate().await;
         // given
@@ -161,7 +160,9 @@
             Ok(_) => panic!("Expected an error due to missing high value, but got a result."),
             Err(err) => assert_eq!(err.to_string(), "Not an convertible event: High value doesn't exist"),
         }
-=======
+  }
+  
+    #[tokio::test]  
     async fn test_starknet_transaction_by_hash() {
         let client = setup_mock_client_crate().await;
         let starknet_tx = client
@@ -170,6 +171,5 @@
             )
             .await;
         assert!(starknet_tx.is_ok());
->>>>>>> f5b79eac
     }
 }