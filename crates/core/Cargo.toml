--- conflicted
+++ resolved
@@ -22,13 +22,7 @@
 thiserror = "1.0.38"
 url = "2.3.1"
 
-<<<<<<< HEAD
 num-bigint = "0.4.3"
-tokio = { version = "1.21.2", features = ["macros"] }
-serde_json = "1.0"
-serde = { version = "1.0" }
-=======
->>>>>>> f5b79eac
 futures = "0.3.26"
 serde = { version = "1.0" }
 serde_json = "1.0"
