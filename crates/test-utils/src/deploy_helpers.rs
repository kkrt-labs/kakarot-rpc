use std::collections::HashMap;
use std::fs::{self};
use std::path::{Path, PathBuf};
use std::sync::Arc;

use bytes::BytesMut;
use dojo_test_utils::sequencer::{Environment, SequencerConfig, StarknetConfig, TestSequencer};
use dotenv::dotenv;
use ethers::abi::{Abi, Token, Tokenize};
use ethers::signers::{LocalWallet as EthersLocalWallet, Signer};
use ethers::types::Address as EthersAddress;
use ethers_solc::artifacts::CompactContractBytecode;
use foundry_config::utils::{find_project_root_path, load_config};
use kakarot_rpc_core::client::api::KakarotStarknetApi;
use kakarot_rpc_core::client::config::{KakarotRpcConfig, Network};
use kakarot_rpc_core::client::constants::{CHAIN_ID, DEPLOY_FEE, STARKNET_NATIVE_TOKEN};
use kakarot_rpc_core::client::waiter::TransactionWaiter;
use kakarot_rpc_core::client::KakarotClient;
use kakarot_rpc_core::contracts::kakarot::KakarotContract;
use kakarot_rpc_core::models::felt::Felt252Wrapper;
use katana_core::db::serde::state::SerializableState;
use reth_primitives::{sign_message, Address, Bytes, Transaction, TransactionKind, TransactionSigned, TxEip1559, H256};
use serde::{Deserialize, Serialize};
use starknet::accounts::{Account, Call, ConnectedAccount, SingleOwnerAccount};
use starknet::contract::ContractFactory;
use starknet::core::chain_id;
use starknet::core::types::contract::legacy::LegacyContractClass;
use starknet::core::types::{
    BlockId, BlockTag, FieldElement, FunctionCall, InvokeTransactionReceipt, MaybePendingTransactionReceipt,
    TransactionReceipt,
};
use starknet::core::utils::{get_contract_address, get_selector_from_name};
use starknet::providers::jsonrpc::HttpTransport;
use starknet::providers::{JsonRpcClient, Provider};
use starknet::signers::{LocalWallet, SigningKey};
use url::Url;

use super::constants::{EVM_CONTRACTS, STARKNET_DEPLOYER_ACCOUNT_PRIVATE_KEY};
use super::execution_helpers::execute_and_wait_for_tx;
use crate::constants::EOA_WALLET;

/// Macro to find the root path of the project.
///
/// This macro utilizes the `find_project_root_path` function from the `utils` module.
/// This function works by identifying the root directory of the current git repository.
/// It starts at the current working directory and traverses up the directory tree until it finds a
/// directory containing a `.git` folder. If no such directory is found, it uses the current
/// directory as the root.
///
/// After determining the project root, the macro creates a new path by joining the given relative
/// path with the found project root path.
///
/// The relative path must be specified as a string literal argument to the macro.
///
/// # Examples
///
/// ```ignore
/// let full_path = root_project_path!("src/main.rs");
/// println!("Full path to main.rs: {:?}", full_path);
/// ```
///
/// # Panics
///
/// This macro will panic if it fails to find the root path of the project or if the root path
/// cannot be represented as a UTF-8 string.
macro_rules! root_project_path {
    ($relative_path:expr) => {{
        let project_root_buf = find_project_root_path(None).unwrap();
        let project_root = project_root_buf.to_str().unwrap();
        let full_path = std::path::Path::new(project_root).join($relative_path);
        full_path
    }};
}

/// Returns the abi for a compact contract bytecode
pub fn get_contract_abi(contract: &CompactContractBytecode) -> Abi {
    contract.abi.as_ref().unwrap().to_owned()
}

/// Returns the bytecode for a compact contract bytecode
pub fn get_contract_bytecode(contract: &CompactContractBytecode) -> ethers::types::Bytes {
    contract.bytecode.as_ref().unwrap().object.as_bytes().unwrap().to_owned()
}

/// Returns the deployed bytecode for a compact contract bytecode
pub fn get_contract_deployed_bytecode(contract: CompactContractBytecode) -> ethers::types::Bytes {
    contract.deployed_bytecode.unwrap().bytecode.unwrap().object.as_bytes().unwrap().to_owned()
}

/// Loads and parses a compiled Solidity contract.
///
/// This function assumes that a Solidity source file has been added to the `solidity_contracts`
/// directory in the `lib/kakarot/tests/integration/solidity_contracts` path, and has been compiled
/// with the `forge build` command. It loads the resulting JSON artifact and returns a
/// CompactContractBytecode
pub fn get_contract(filename: &str) -> CompactContractBytecode {
    let dot_sol = format!("{filename}.sol");
    let dot_json = format!("{filename}.json");

    let foundry_default_out = load_config().out;
    let compiled_solidity_path = std::path::Path::new(&foundry_default_out).join(dot_sol).join(dot_json);
    let compiled_solidity_path_from_root = root_project_path!(&compiled_solidity_path);

    // Read the content of the file
    let contents = fs::read_to_string(compiled_solidity_path_from_root).unwrap_or_else(|_| {
        panic!("Could not read file: {}. please run `make setup` to ensure solidity files are compiled", filename)
    });

    serde_json::from_str(&contents).unwrap()
}

/// Encodes a contract's bytecode and constructor arguments into deployable bytecode.
///
/// This function is based on logic extracted and simplified from the `ethers-rs` crate (see
/// https://github.com/gakonst/ethers-rs/blob/master/ethers-contract/src/factory.rs#L385). This has
/// been done to avoid the need to mock an Ethereum client just to access this functionality.
///
/// # Panics
///
/// This function will panic if the contract's ABI does not define a constructor but constructor
/// arguments are provided, or if an error occurs while encoding the constructor's input.
///
/// # Type parameters
///
/// `T` - A type which can be tokenized into constructor arguments.
///
/// # Example
///
/// ```no_run
/// # use kakarot_test_utils::deploy_helpers::{get_contract, encode_contract, get_contract_abi, get_contract_bytecode};
/// # use ethers::abi::Abi;
/// let contract = get_contract("MyContract");
/// let abi = get_contract_abi(&contract);
/// let bytecode = get_contract_bytecode(&contract);
/// let constructor_args = (1, 42);
/// let deploy_bytecode = encode_contract(&abi, &bytecode, constructor_args);
/// ```
///
/// This example assumes that the `MyContract` contract takes a string and an integer in its
/// constructor.
pub fn encode_contract<T: Tokenize>(
    abi: &Abi,
    bytecode: &ethers::types::Bytes,
    constructor_args: T,
) -> ethers::types::Bytes {
    let params = constructor_args.into_tokens();
    match (abi.constructor(), params.is_empty()) {
        (None, false) => {
            panic!("Contract does not take arguments in its constructor, but passed user params are not empty.")
        }
        (None, true) => bytecode.clone(),
        (Some(constructor), _) => {
            let res = constructor.encode_input(bytecode.to_vec(), &params);
            res.unwrap().into()
        }
    }
}

/// Constructs a Kakarot transaction based on given parameters.
///
/// This function creates an EIP-1559 transaction with certain fields set according to the function
/// parameters and the others set to their default values.
pub fn to_kakarot_transaction(nonce: u64, to: TransactionKind, value: u128, input: Bytes) -> Transaction {
    Transaction::Eip1559(TxEip1559 {
        chain_id: CHAIN_ID,
        nonce,
        max_priority_fee_per_gas: Default::default(),
        max_fee_per_gas: Default::default(),
        gas_limit: Default::default(),
        to,
        value,
        input,
        access_list: Default::default(),
    })
}

/// Constructs and signs a raw Ethereum transaction based on given parameters.
///
/// This function creates a transaction which calls a contract function with provided arguments.
/// The transaction is signed using the provided EOA secret.
pub fn create_raw_ethereum_tx(eoa_secret_key: H256, to: Address, data: Vec<u8>, nonce: u64) -> Bytes {
    let transaction = to_kakarot_transaction(nonce, TransactionKind::Call(to), Default::default(), data.into());
    let signature =
        sign_message(eoa_secret_key, transaction.signature_hash()).expect("Signing of ethereum transaction failed.");

    let signed_transaction = TransactionSigned::from_transaction_and_signature(transaction, signature);
    let mut raw_tx = BytesMut::new(); // Create a new empty buffer

    signed_transaction.encode_enveloped(&mut raw_tx); // Encode the transaction into the buffer

    raw_tx.to_vec().into()
}

/// Constructs and signs a raw Ethereum transaction based on given parameters.
///
/// This function creates a transaction which will transfer a certain amount of wei to a recipient
/// eoa. The transaction is signed using the provided EOA secret.
pub fn create_eth_transfer_tx(eoa_secret_key: H256, to: Address, value: u128, nonce: u64) -> Bytes {
    let transaction = to_kakarot_transaction(nonce, TransactionKind::Call(to), value, Bytes::default());
    let signature =
        sign_message(eoa_secret_key, transaction.signature_hash()).expect("Signing of ethereum transaction failed.");

    let signed_transaction = TransactionSigned::from_transaction_and_signature(transaction, signature);
    let mut raw_tx = BytesMut::new(); // Create a new empty buffer

    signed_transaction.encode_enveloped(&mut raw_tx); // Encode the transaction into the buffer

    raw_tx.to_vec().into()
}

/// Allows us to destructure the starknet katana receipt types in a more concise way
fn into_receipt(maybe_receipt: MaybePendingTransactionReceipt) -> Option<InvokeTransactionReceipt> {
    if let MaybePendingTransactionReceipt::Receipt(TransactionReceipt::Invoke(receipt)) = maybe_receipt {
        Some(receipt)
    } else {
        None
    }
}

/// Deploys an EVM contract and returns its ABI and list of two field elements
/// the first being the FieldElement that represents the ethereum address of the deployed contract.
/// the second being the Field Element that's the underpinning starknet contract address
async fn deploy_evm_contract<T: Tokenize>(
    sequencer_url: Url,
    eoa_account_starknet_address: FieldElement,
    eoa_secret_key: H256,
    contract_name: &str,
    constructor_args: T,
) -> Option<(Abi, ContractAddresses)> {
    // This a made up signing key so we can reuse starknet-rs abstractions
    // to see the flow of how kakarot-rpc handles eth payloads -> starknet txns
    // see ./crates/core/src/client.rs::send_transaction
    let signing_key = SigningKey::from_secret_scalar(FieldElement::ZERO);

    let eoa_starknet_account = SingleOwnerAccount::new(
        JsonRpcClient::new(HttpTransport::new(sequencer_url)),
        LocalWallet::from_signing_key(signing_key),
        eoa_account_starknet_address,
        chain_id::TESTNET,
    );

    let contract = get_contract(contract_name);
    let abi = get_contract_abi(&contract);
    let contract_bytes = get_contract_bytecode(&contract);
    let contract_bytes = encode_contract(&abi, &contract_bytes, constructor_args);
    let nonce = eoa_starknet_account.get_nonce().await.unwrap();
    let transaction = to_kakarot_transaction(
        nonce.try_into().unwrap(),
        TransactionKind::Create,
        Default::default(),
        contract_bytes.to_vec().into(),
    );
    let signature = sign_message(eoa_secret_key, transaction.signature_hash()).unwrap();
    let signed_transaction = TransactionSigned::from_transaction_and_signature(transaction, signature);

    let mut buffer = BytesMut::new(); // Create a new empty buffer
    signed_transaction.encode_enveloped(&mut buffer); // Encode the transaction into the buffer
    let bytes_vec = buffer.to_vec(); // Get Vec<u8> from Bytes

    let field_elements: Vec<FieldElement> = bytes_vec
        .into_iter()
        .map(|byte| {
            // Convert each byte to a field element
            FieldElement::from(byte)
        })
        .collect();

    let unused_eoa_field = FieldElement::ZERO;

    let counter_deployement_result = execute_and_wait_for_tx(
        &eoa_starknet_account,
        vec![Call { calldata: field_elements, to: unused_eoa_field, selector: unused_eoa_field }],
    )
    .await;

    let maybe_receipt = eoa_starknet_account
        .provider()
        .get_transaction_receipt(counter_deployement_result.transaction_hash)
        .await
        .unwrap();

    into_receipt(maybe_receipt).and_then(|InvokeTransactionReceipt { events, .. }| {
        events.iter().find(|event| event.keys.contains(&get_selector_from_name("evm_contract_deployed").unwrap())).map(
            |event| {
                (
                    abi,
                    ContractAddresses {
                        eth_address: {
                            let evm_address: Felt252Wrapper = event.data[0].into();
                            evm_address.try_into().unwrap()
                        },
                        starknet_address: event.data[1],
                    },
                )
            },
        )
    })
}

/// Asynchronously deploys a Starknet contract to the network using the provided account and
/// contract parameters.
///
/// This function uses a `ContractFactory` to prepare a deployment of a Starknet contract, and sends
/// the deployment transaction to the network. It then computes and returns the address at which the
/// contract will be deployed.
async fn deploy_starknet_contract(
    account: &SingleOwnerAccount<JsonRpcClient<HttpTransport>, LocalWallet>,
    class_hash: &FieldElement,
    constructor_calldata: Vec<FieldElement>,
) -> Result<FieldElement, Box<dyn std::error::Error>> {
    let factory = ContractFactory::new(*class_hash, account);

    let res = factory.deploy(constructor_calldata.clone(), FieldElement::ZERO, false).send().await?;
    let waiter = TransactionWaiter::new(Arc::new(account.provider()), res.transaction_hash, 1000, 15_000);
    waiter.poll().await?;

    let contract_address =
        get_contract_address(FieldElement::ZERO, *class_hash, &constructor_calldata.clone(), FieldElement::ZERO);

    Ok(contract_address)
}

/// Asynchronously declares a set of Kakarot contracts on the network using the provided account.
///
/// This function reads compiled Kakarot contract files from a directory specified by the
/// `COMPILED_KAKAROT_PATH` environment variable. Each file is deserialized into a
/// `LegacyContractClass` object and declared on the network via the provided account.
///
/// After successfully declaring each contract, the function stores the class hash of the contract
/// into a HashMap with the contract name as the key.
///
/// # Panics
///
/// This function will panic if:
/// * The `COMPILED_KAKAROT_PATH` environment variable is not set.
/// * The directory specified by `COMPILED_KAKAROT_PATH` cannot be read.
/// * The directory specified by `COMPILED_KAKAROT_PATH` is empty.
/// * A contract file cannot be opened or deserialized.
/// * The contract declaration fails on the network.
///
/// This example declares all Kakarot contracts in the directory specified by
/// `COMPILED_KAKAROT_PATH`, and prints the name and class hash of each contract.
async fn declare_kakarot_contracts(
    account: &SingleOwnerAccount<JsonRpcClient<HttpTransport>, LocalWallet>,
) -> HashMap<String, FieldElement> {
    let kakarot_compiled_contract_paths = compiled_kakarot_paths();
    let mut waiter = TransactionWaiter::new(Arc::new(account.provider()), FieldElement::ZERO, 1000, 15_000);

    let mut class_hash: HashMap<String, FieldElement> = HashMap::new();
    for path in kakarot_compiled_contract_paths {
        let file = fs::File::open(&path).unwrap_or_else(|_| panic!("Failed to open file: {}", path.display()));
        let legacy_contract: LegacyContractClass = serde_json::from_reader(file)
            .unwrap_or_else(|_| panic!("Failed to deserialize contract from file: {}", path.display()));
        let contract_class = Arc::new(legacy_contract);

        let filename =
            path.file_stem().expect("File has no stem").to_str().expect("Cannot convert filename to string").to_owned();

        let res = account
            .declare_legacy(contract_class)
            .send()
            .await
            .unwrap_or_else(|_| panic!("Failed to declare {}", filename));
        waiter.with_transaction_hash(res.transaction_hash).poll().await.expect("Failed to poll tx");

        class_hash.insert(filename, res.class_hash);
    }
    class_hash
}

async fn compute_starknet_address(
    account: &SingleOwnerAccount<JsonRpcClient<HttpTransport>, LocalWallet>,
    contract_address: FieldElement,
    eoa_account_address: FieldElement,
) -> FieldElement {
    let call_compute_starknet_address = FunctionCall {
        contract_address,
        entry_point_selector: get_selector_from_name("compute_starknet_address").unwrap(),
        calldata: vec![eoa_account_address],
    };

    let eoa_account_starknet_address_result =
        account.provider().call(call_compute_starknet_address, BlockId::Tag(BlockTag::Latest)).await;

    *eoa_account_starknet_address_result.unwrap().first().unwrap()
}

pub fn compute_kakarot_contracts_class_hash() -> Vec<(String, FieldElement)> {
    // Get the compiled Kakarot contracts directory path.
    let kakarot_compiled_contract_paths = compiled_kakarot_paths();

    // Deserialize each contract file into a `LegacyContractClass` object.
    // Compute the class hash of each contract.
    kakarot_compiled_contract_paths
        .iter()
        .map(|path| {
            let file = fs::File::open(path).unwrap_or_else(|_| panic!("Failed to open file: {}", path.display()));
            let contract_class: LegacyContractClass = serde_json::from_reader(file)
                .unwrap_or_else(|_| panic!("Failed to deserialize contract from file: {}", path.display()));

            let filename = path
                .file_stem()
                .expect("File has no stem")
                .to_str()
                .expect("Cannot convert filename to string")
                .to_owned();

            // Compute the class hash
            (filename, contract_class.class_hash().expect("Failed to compute class hash"))
        })
        .collect()
}

fn compiled_kakarot_paths() -> Vec<PathBuf> {
    dotenv().ok();
    let compiled_kakarot_path = root_project_path!(std::env::var("COMPILED_KAKAROT_PATH").expect(
        "Expected a COMPILED_KAKAROT_PATH environment variable, set up your .env file or use \
         `./scripts/make_with_env.sh test`"
    ));

    let paths = fs::read_dir(&compiled_kakarot_path)
        .unwrap_or_else(|_| panic!("Could not read directory: {}", compiled_kakarot_path.display()));

    let kakarot_compiled_contract_paths: Vec<_> = paths
        .filter_map(|entry| {
            let path = entry.expect("Failed to read directory entry").path();
            if path.is_dir() || path.extension().unwrap_or_default() != "json" { None } else { Some(path) }
        })
        .collect();

    assert!(
        !kakarot_compiled_contract_paths.is_empty(),
        "{} is empty, please run `make setup` to ensure that Kakarot evm is built.",
        compiled_kakarot_path.display()
    );

    kakarot_compiled_contract_paths
}

async fn deploy_eoa(
    account: &SingleOwnerAccount<JsonRpcClient<HttpTransport>, LocalWallet>,
    contract_address: FieldElement,
    eoa_account_address: FieldElement,
) {
    execute_and_wait_for_tx(
        account,
        vec![Call {
            calldata: vec![eoa_account_address],
            to: contract_address,
            selector: get_selector_from_name("deploy_externally_owned_account").unwrap(),
        }],
    )
    .await;
}

async fn fund_eoa(
    account: &SingleOwnerAccount<JsonRpcClient<HttpTransport>, LocalWallet>,
    eoa_account_starknet_address: FieldElement,
    amount: FieldElement,
    fee_token_address: FieldElement,
) {
    let amount_high = FieldElement::ZERO;
    let transfer_calldata = vec![eoa_account_starknet_address, amount, amount_high];

    execute_and_wait_for_tx(
        account,
        vec![Call {
            calldata: transfer_calldata,
            // eth fee addr
            to: fee_token_address,
            selector: get_selector_from_name("transfer").unwrap(),
        }],
    )
    .await;
}

/// Asynchronously deploys an Externally Owned Account (EOA) to the network and funds it.
///
/// This function first computes the Starknet address of the EOA to be deployed using the provided
/// account, contract address, and EOA account address. Then, it firstly funds the eoa to be able to
/// pay for its deployment fee and then deploys the EOA to the network.
async fn fund_and_deploy_eoa(
    account: &SingleOwnerAccount<JsonRpcClient<HttpTransport>, LocalWallet>,
    contract_address: FieldElement,
    amount: FieldElement,
    eoa_account_address: FieldElement,
    fee_token_address: FieldElement,
) -> FieldElement {
    let eoa_account_starknet_address = compute_starknet_address(account, contract_address, eoa_account_address).await;
    fund_eoa(account, eoa_account_starknet_address, amount + *DEPLOY_FEE, fee_token_address).await;
    deploy_eoa(account, contract_address, eoa_account_address).await;

    eoa_account_starknet_address
}

async fn deploy_kakarot(
    account: &SingleOwnerAccount<JsonRpcClient<HttpTransport>, LocalWallet>,
    class_hash: &HashMap<String, FieldElement>,
    fee_token_address: FieldElement,
) -> FieldElement {
    let kkrt_constructor_calldata = vec![
        account.address(),
        fee_token_address,
        *class_hash.get("contract_account").unwrap(),
        *class_hash.get("externally_owned_account").unwrap(),
        *class_hash.get("proxy").unwrap(),
        *DEPLOY_FEE,
    ];

    deploy_starknet_contract(account, class_hash.get("kakarot").unwrap(), kkrt_constructor_calldata)
        .await
        .expect("Failed to deploy Kakarot contract")
}

async fn deploy_blockhash_registry(
    account: &SingleOwnerAccount<JsonRpcClient<HttpTransport>, LocalWallet>,
    class_hash: &HashMap<String, FieldElement>,
    kkrt_address: FieldElement,
) -> FieldElement {
    let blockhash_registry_calldata = vec![kkrt_address];

    deploy_starknet_contract(account, class_hash.get("blockhash_registry").unwrap(), blockhash_registry_calldata)
        .await
        .expect("Failed to deploy BlockhashRegistry contract")
}

async fn set_blockhash_registry(
    account: &SingleOwnerAccount<JsonRpcClient<HttpTransport>, LocalWallet>,
    kkrt_address: FieldElement,
    blockhash_registry_addr: FieldElement,
) {
    execute_and_wait_for_tx(
        account,
        vec![Call {
            to: kkrt_address,
            selector: get_selector_from_name("set_blockhash_registry").unwrap(),
            calldata: vec![blockhash_registry_addr],
        }],
    )
    .await;
}

async fn deploy_kakarot_contracts(
    account: &SingleOwnerAccount<JsonRpcClient<HttpTransport>, LocalWallet>,
    class_hash: &HashMap<String, FieldElement>,
    fee_token_address: FieldElement,
) -> HashMap<String, FieldElement> {
    let mut deployments: HashMap<String, FieldElement> = HashMap::new();

    let kkrt_address = deploy_kakarot(account, class_hash, fee_token_address).await;
    deployments.insert("kakarot".to_string(), kkrt_address);

    let blockhash_registry_addr = deploy_blockhash_registry(account, class_hash, kkrt_address).await;
    deployments.insert("blockhash_registry".to_string(), blockhash_registry_addr);

    set_blockhash_registry(account, kkrt_address, blockhash_registry_addr).await;

    deployments
}

/// Structure representing a deployed Kakarot system, containing key details of the system.
///
/// This includes the private key and address of the Externally Owned Account (EOA), the Starknet
/// addresses of the kakarot and kakarot_proxy contracts, and the Starknet address of the EOA.
#[derive(Serialize, Deserialize)]
pub struct DeployedKakarot {
    pub eoa_private_key: H256,
    pub kakarot_address: FieldElement,
    pub proxy_class_hash: FieldElement,
    pub externally_owned_account_class_hash: FieldElement,
    pub contract_account_class_hash: FieldElement,
    pub eoa_addresses: ContractAddresses,
}

#[derive(Serialize, Deserialize)]
pub struct ContractAddresses {
    pub eth_address: Address,
    pub starknet_address: FieldElement,
}

impl DeployedKakarot {
    /// Asynchronously deploys an EVM contract.
    ///
    /// This function deploys an EVM contract to the Starknet network by calling the
    /// `deploy_evm_contract` function. It also wraps around the result to provide error
    /// handling capabilities. It returns an error when the deployment fails.
    ///
    /// # Arguments
    ///
    /// * `starknet_sequencer_url` - A `Url` indicating the URL of the Starknet sequencer.
    ///
    /// * `eth_contract` - A string representing the name of the Ethereum contract to deploy.
    ///
    /// * `constructor_args` - A generic argument that implements the `Tokenize` trait, representing
    ///   the constructor arguments.
    ///
    /// # Returns
    ///
    /// A `Result` that holds the `Abi` of the contract and a vector of `FieldElement` representing
    /// the contract deployment, or an error of type `Box<dyn std::error::Error>` when the
    /// deployment fails.
    pub async fn deploy_evm_contract<T: Tokenize>(
        &self,
        starknet_sequencer_url: Url,
        eth_contract: &str,
        constructor_args: T,
    ) -> Result<(Abi, ContractAddresses), Box<dyn std::error::Error>> {
        deploy_evm_contract(
            starknet_sequencer_url,
            self.eoa_addresses.starknet_address,
            self.eoa_private_key,
            eth_contract,
            constructor_args,
        )
        .await
        .ok_or_else(|| "Evm contract deployment failed.".into())
    }
}

/// Returns the dumped Katana state with deployed Kakarot + EVM contracts.
pub fn dumped_katana_state() -> SerializableState {
    // Get dump path
    let path = root_project_path!(".katana/dump.json");

    // Create SerializableState from dumped state
    let state = std::fs::read_to_string(path).expect("Failed to read Katana dump");
    serde_json::from_str(&state).expect("Failed to deserialize Katana dump")
}

/// Returns a `StarknetConfig` instance customized for Kakarot.
/// If `with_dumped_state` is true, the config will be initialized with the dumped state.
pub fn kakarot_starknet_config(with_dumped_state: bool) -> StarknetConfig {
    let max_steps = std::u32::MAX;
    StarknetConfig {
        disable_fee: true,
        env: Environment {
            chain_id: "SN_GOERLI".into(),
            invoke_max_steps: max_steps,
            validate_max_steps: max_steps,
            gas_price: 1,
        },
        init_state: if with_dumped_state { Some(dumped_katana_state()) } else { None },
        ..Default::default()
    }
}

#[derive(Serialize, Deserialize)]
pub struct DeployerAccount {
    pub address: FieldElement,
    pub private_key: FieldElement,
}

#[derive(Serialize, Deserialize)]
pub struct Contract {
    pub addresses: ContractAddresses,
    pub abi: Abi,
}

pub struct ContractDeploymentArgs<T: Tokenize> {
    pub name: String,
    pub constructor_args: T,
}

pub struct KakarotTestEnvironmentContext {
    sequencer: TestSequencer,
    kakarot_client: KakarotClient<JsonRpcClient<HttpTransport>>,
    kakarot: DeployedKakarot,
    kakarot_contract: KakarotContract<JsonRpcClient<HttpTransport>>,
    evm_contracts: HashMap<String, Contract>,
}

impl KakarotTestEnvironmentContext {
    pub async fn new(with_dumped_state: bool) -> Self {
        let sequencer = construct_kakarot_test_sequencer(with_dumped_state).await;
        let starknet_provider = Arc::new(JsonRpcClient::new(HttpTransport::new(sequencer.url())));

<<<<<<< HEAD
        if with_dumped_state {
            Self::initialize_with_dumped_state(sequencer, starknet_provider).await
        } else {
            Self::initialize_without_dumped_state(sequencer, starknet_provider).await
=======
        // Deploy the Kakarot system
        let kakarot = deploy_kakarot_system(&sequencer, EOA_WALLET.clone(), expected_funded_amount).await;

        let starknet_deployer_account = deploy_deployer_account(starknet_provider.clone(), &starknet_account).await;

        // Create a Kakarot client
        let kakarot_client = KakarotClient::new(
            KakarotRpcConfig::new(
                Network::JsonRpcProvider(sequencer.url()),
                kakarot.kakarot_address,
                kakarot.proxy_class_hash,
                kakarot.externally_owned_account_class_hash,
                kakarot.contract_account_class_hash,
            ),
            starknet_provider,
            starknet_deployer_account,
        );

        let kakarot_contract = KakarotContract::new(
            kakarot_client.starknet_provider(),
            kakarot.kakarot_address,
            kakarot.proxy_class_hash,
            kakarot.externally_owned_account_class_hash,
            kakarot.contract_account_class_hash,
        );

        let mut test_environment =
            Self { sequencer, kakarot_client, kakarot, kakarot_contract, evm_contracts: HashMap::new() };

        // Deploy the evm contracts depending on the test context
        match test_context {
            TestContext::Simple => test_environment,

            TestContext::Counter => {
                // Deploy the Counter contract
                test_environment
                    .deploy_evm_contract(ContractDeploymentArgs { name: "Counter".into(), constructor_args: () })
                    .await
            }
            TestContext::PlainOpcodes => {
                // Deploy the Counter contract
                test_environment = test_environment
                    .deploy_evm_contract(ContractDeploymentArgs { name: "Counter".into(), constructor_args: () })
                    .await;
                let counter = test_environment.evm_contract("Counter");
                let counter_eth_address: Address = {
                    let address: Felt252Wrapper = counter.addresses.eth_address.into();
                    address.try_into().unwrap()
                };

                // Deploy the PlainOpcodes contract
                test_environment
                    .deploy_evm_contract(ContractDeploymentArgs {
                        name: "PlainOpcodes".into(),
                        constructor_args: (EthersAddress::from(counter_eth_address.as_fixed_bytes()),),
                    })
                    .await
            }
            TestContext::ERC20 => {
                // Deploy the ERC20 contract
                test_environment
                    .deploy_evm_contract(ContractDeploymentArgs {
                        name: "ERC20".into(),
                        constructor_args: (
                            Token::String("Test".into()),               // name
                            Token::String("TT".into()),                 // symbol
                            Token::Uint(ethers::types::U256::from(18)), // decimals
                        ),
                    })
                    .await
            }
>>>>>>> 388f807d
        }
    }

    /// Initializes the Kakarot test environment using the dumped state.
    async fn initialize_with_dumped_state(
        sequencer: TestSequencer,
        starknet_provider: Arc<JsonRpcClient<HttpTransport>>,
    ) -> Self {
        // Get contracts path
        let path = root_project_path!(".katana/contracts.json");
        let contracts = std::fs::read(path).expect("Failed to read contracts");
        let contracts: HashMap<&str, serde_json::Value> =
            serde_json::from_slice(&contracts).expect("Failed to deserialize contracts");

        let kakarot: DeployedKakarot = serde_json::from_value(contracts.get("Kakarot").unwrap().to_owned())
            .expect("Failed to fetch Kakarot contract");

        let mut evm_contracts = HashMap::new();
        for contract_name in EVM_CONTRACTS {
            let contract: Contract = serde_json::from_value(contracts.get(contract_name).unwrap().to_owned())
                .unwrap_or_else(|_| panic!("Failed to fetch {} contract", contract_name));
            evm_contracts.insert(contract_name.to_string(), contract);
        }

        let deployer_account: DeployerAccount =
            serde_json::from_value(contracts.get("DeployerAccount").unwrap().to_owned())
                .expect("Failed to fetch Deployer Account");
        let local_wallet = LocalWallet::from_signing_key(SigningKey::from_secret_scalar(deployer_account.private_key));
        let chain_id = starknet_provider.chain_id().await.unwrap();
        let deployer_account =
            SingleOwnerAccount::new(starknet_provider.clone(), local_wallet, deployer_account.address, chain_id);

        // Create a Kakarot client
        let kakarot_client = KakarotClient::new(
            KakarotRpcConfig::new(
                Network::JsonRpcProvider(sequencer.url()),
                kakarot.kakarot_address,
                kakarot.proxy_class_hash,
                kakarot.externally_owned_account_class_hash,
                kakarot.contract_account_class_hash,
            ),
            starknet_provider,
            deployer_account,
        );

        let kakarot_contract = KakarotContract::new(
            kakarot_client.starknet_provider(),
            kakarot.kakarot_address,
            kakarot.proxy_class_hash,
            kakarot.externally_owned_account_class_hash,
            kakarot.contract_account_class_hash,
        );

        Self { sequencer, kakarot_client, kakarot, kakarot_contract, evm_contracts }
    }

    /// Initializes the Kakarot test environment and deploys the Kakarot system and EVM contracts.
    async fn initialize_without_dumped_state(
        sequencer: TestSequencer,
        starknet_provider: Arc<JsonRpcClient<HttpTransport>>,
    ) -> Self {
        let starknet_account = sequencer.account();

        // Define the funding amount for the Kakarot system
        let funding_amount = FieldElement::from(1000000000000000000_u64);

        // Deploy the Kakarot system
        let kakarot = deploy_kakarot_system(&sequencer, EOA_WALLET.clone(), funding_amount).await;

        let starknet_deployer_account = deploy_deployer_account(starknet_provider.clone(), &starknet_account).await;

        // Create a Kakarot client
        let kakarot_client = KakarotClient::new(
            StarknetClientConfig::new(
                Network::JsonRpcProvider(sequencer.url()),
                kakarot.kakarot_address,
                kakarot.proxy_class_hash,
            ),
            starknet_provider,
            starknet_deployer_account,
        );

        let kakarot_contract =
            KakarotContract::new(kakarot_client.starknet_provider(), kakarot.kakarot_address, kakarot.proxy_class_hash);

        let mut test_environment =
            Self { sequencer, kakarot_client, kakarot, kakarot_contract, evm_contracts: HashMap::new() };

        // Deploy the Counter contract
        test_environment = test_environment
            .deploy_evm_contract(ContractDeploymentArgs { name: "Counter".into(), constructor_args: () })
            .await;
        let counter = test_environment.evm_contract("Counter");
        let counter_eth_address: Address = {
            let address: Felt252Wrapper = counter.addresses.eth_address.into();
            address.try_into().unwrap()
        };

        // Deploy the PlainOpcodes contract
        test_environment = test_environment
            .deploy_evm_contract(ContractDeploymentArgs {
                name: "PlainOpcodes".into(),
                constructor_args: (EthersAddress::from(counter_eth_address.as_fixed_bytes()),),
            })
            .await;

        // Deploy the ERC20 contract
        test_environment = test_environment
            .deploy_evm_contract(ContractDeploymentArgs {
                name: "ERC20".into(),
                constructor_args: (
                    Token::String("Test".into()),               // name
                    Token::String("TT".into()),                 // symbol
                    Token::Uint(ethers::types::U256::from(18)), // decimals
                ),
            })
            .await;

        test_environment
    }

    pub async fn deploy_evm_contract<T: Tokenize>(mut self, contract_args: ContractDeploymentArgs<T>) -> Self {
        let kakarot = &self.kakarot;
        let sequencer = &self.sequencer;
        let evm_contracts = &mut self.evm_contracts;

        match kakarot.deploy_evm_contract(sequencer.url(), &contract_args.name, contract_args.constructor_args).await {
            Ok((abi, addresses)) => evm_contracts.insert(contract_args.name, Contract { addresses, abi }),
            Err(err) => panic!("Failed to deploy contract {}: {:?}", contract_args.name, err.to_string()),
        };
        self
    }

    pub fn sequencer(&self) -> &TestSequencer {
        &self.sequencer
    }

    pub fn client(&self) -> &KakarotClient<JsonRpcClient<HttpTransport>> {
        &self.kakarot_client
    }

    pub fn kakarot(&self) -> &DeployedKakarot {
        &self.kakarot
    }

    pub fn evm_contract(&self, name: &str) -> &Contract {
        self.evm_contracts.get(name).unwrap_or_else(|| panic!("could not find contract with name: {}", name))
    }

    pub fn kakarot_contract(&self) -> &KakarotContract<JsonRpcClient<HttpTransport>> {
        &self.kakarot_contract
    }

    pub fn resources(&self) -> (&KakarotClient<JsonRpcClient<HttpTransport>>, &DeployedKakarot) {
        (&self.kakarot_client, &self.kakarot)
    }

    pub fn resources_with_contract(
        &self,
        contract_name: &str,
    ) -> (&KakarotClient<JsonRpcClient<HttpTransport>>, &DeployedKakarot, &Contract, Address) {
        let contract = self.evm_contract(contract_name);
        let eth_address: Felt252Wrapper = contract.addresses.eth_address.into();
        let contract_eth_address: Address = eth_address.try_into().expect("Failed to convert address");

        (&self.kakarot_client, &self.kakarot, contract, contract_eth_address)
    }
}

/// Constructs a test sequencer with the Starknet configuration tailored for Kakarot.
///
/// This function initializes a `TestSequencer` instance with the default `SequencerConfig`
/// and a custom `StarknetConfig` obtained from the `get_kakarot_starknet_config()` function.
/// The custom `StarknetConfig` sets the chain_id to "SN_GOERLI" and both the `invoke_max_steps`
/// and `validate_max_steps` to `2**24`. It also sets `allow_zero_max_fee` to true in
/// `StarknetConfig`. This setup is aimed to provide an appropriate environment for testing
/// Kakarot based applications.
///
/// Returns a `TestSequencer` configured for Kakarot.
pub async fn construct_kakarot_test_sequencer(with_dumped_state: bool) -> TestSequencer {
    TestSequencer::start(
        SequencerConfig { no_mining: false, block_time: None },
        kakarot_starknet_config(with_dumped_state),
    )
    .await
}

/// Get filepath of a given a compiled contract which is part of the kakarot system
pub fn get_kakarot_contract_file_path(contract_name: &str) -> PathBuf {
    let compiled_kakarot_path = root_project_path!(std::env::var("COMPILED_KAKAROT_PATH").expect(
        "Expected a COMPILED_KAKAROT_PATH environment variable, set up your .env file or use \
         `./scripts/make_with_env.sh test`"
    ));

    let mut path = compiled_kakarot_path.join(Path::new(contract_name));
    let _ = path.set_extension("json");
    path
}

/// Compute the class hash given PathBuf to a compiled Kakarot system contract
pub fn compute_kakarot_contract_class_hash(path: PathBuf) -> FieldElement {
    let file = fs::File::open(&path).unwrap_or_else(|_| panic!("Failed to open file: {}", path.display()));
    let legacy_contract: LegacyContractClass = serde_json::from_reader(file)
        .unwrap_or_else(|_| panic!("Failed to deserialize contract from file: {}", path.display()));

    legacy_contract
        .class_hash()
        .unwrap_or_else(|_| panic!("Failed to compute class hash for contract from file: {}", path.display()))
}

/// Asynchronously deploys a Kakarot system to the Starknet network and returns the
/// `DeployedKakarot` object.
///
/// This function deploys a Kakarot system to the network, which includes declaring Kakarot
/// contracts, deploying Kakarot contracts, and deploying and funding an EOA.
pub async fn deploy_kakarot_system(
    starknet_sequencer: &TestSequencer,
    eoa_wallet: EthersLocalWallet,
    funding_amount: FieldElement,
) -> DeployedKakarot {
    dotenv().ok();

    let starknet_account = starknet_sequencer.account();
    let class_hash = declare_kakarot_contracts(&starknet_account).await;
    let eoa_eth_address: Address = eoa_wallet.address().into();
    let eoa_sn_address = {
        let address: Felt252Wrapper = eoa_eth_address.into();
        address.try_into().unwrap()
    };
    let eoa_private_key = {
        let signing_key_bytes = eoa_wallet.signer().to_bytes(); // Convert to bytes
        H256::from_slice(&signing_key_bytes) // Convert to H256
    };
    let fee_token_address = FieldElement::from_hex_be(STARKNET_NATIVE_TOKEN).unwrap();
    let deployments = deploy_kakarot_contracts(&starknet_account, &class_hash, fee_token_address).await;
    let kkrt_address = deployments.get("kakarot").unwrap();

    let deployed_eoa_sn_address =
        fund_and_deploy_eoa(&starknet_account, *kkrt_address, funding_amount, eoa_sn_address, fee_token_address).await;

    let eoa_addresses = ContractAddresses { eth_address: eoa_eth_address, starknet_address: deployed_eoa_sn_address };

    DeployedKakarot {
        eoa_private_key,
        eoa_addresses,
        kakarot_address: *kkrt_address,
        proxy_class_hash: *class_hash.get("proxy").unwrap(),
        contract_account_class_hash: *class_hash.get("contract_account").unwrap(),
        externally_owned_account_class_hash: *class_hash.get("externally_owned_account").unwrap(),
    }
}

/// Asynchronously deploys a deployer account
/// deployer account is used by kakarot client to deploy externally owned accounts
pub async fn deploy_deployer_account(
    starknet_provider: Arc<JsonRpcClient<HttpTransport>>,
    account: &SingleOwnerAccount<JsonRpcClient<HttpTransport>, LocalWallet>,
) -> SingleOwnerAccount<Arc<JsonRpcClient<HttpTransport>>, LocalWallet> {
    let account_class_path = get_kakarot_contract_file_path("OpenzeppelinAccount");
    let account_class_hash = compute_kakarot_contract_class_hash(account_class_path);

    let signing_key = SigningKey::from_secret_scalar(*STARKNET_DEPLOYER_ACCOUNT_PRIVATE_KEY);
    let local_wallet = LocalWallet::from_signing_key(signing_key.clone());

    let deployer_account_public_key = signing_key.verifying_key().scalar();

    let deployer_account_address =
        deploy_starknet_contract(account, &account_class_hash, vec![deployer_account_public_key]).await.expect("");

    let _ = account
        .execute(vec![Call {
            to: FieldElement::from_hex_be(STARKNET_NATIVE_TOKEN).unwrap(),
            selector: get_selector_from_name("transfer").unwrap(),
            calldata: vec![deployer_account_address, FieldElement::from(10000000000000_u64), FieldElement::ZERO],
        }])
        .send()
        .await
        .unwrap();

    SingleOwnerAccount::new(starknet_provider, local_wallet, deployer_account_address, account.chain_id())
}<|MERGE_RESOLUTION|>--- conflicted
+++ resolved
@@ -596,16 +596,15 @@
     ///
     /// # Returns
     ///
-    /// A `Result` that holds the `Abi` of the contract and a vector of `FieldElement` representing
-    /// the contract deployment, or an error of type `Box<dyn std::error::Error>` when the
-    /// deployment fails.
+    /// A `Result` that holds a `Contract` when the deployment succeeds, or an error of type
+    /// `Box<dyn std::error::Error>` when the deployment fails.
     pub async fn deploy_evm_contract<T: Tokenize>(
         &self,
         starknet_sequencer_url: Url,
         eth_contract: &str,
         constructor_args: T,
-    ) -> Result<(Abi, ContractAddresses), Box<dyn std::error::Error>> {
-        deploy_evm_contract(
+    ) -> Result<Contract, Box<dyn std::error::Error>> {
+        match deploy_evm_contract(
             starknet_sequencer_url,
             self.eoa_addresses.starknet_address,
             self.eoa_private_key,
@@ -613,7 +612,10 @@
             constructor_args,
         )
         .await
-        .ok_or_else(|| "Evm contract deployment failed.".into())
+        {
+            Some((abi, addresses)) => Ok(Contract { addresses, abi }),
+            None => Err(format!("Failed to deploy EVM contract: {}", eth_contract).into()),
+        }
     }
 }
 
@@ -674,14 +676,78 @@
         let sequencer = construct_kakarot_test_sequencer(with_dumped_state).await;
         let starknet_provider = Arc::new(JsonRpcClient::new(HttpTransport::new(sequencer.url())));
 
-<<<<<<< HEAD
         if with_dumped_state {
             Self::initialize_with_dumped_state(sequencer, starknet_provider).await
         } else {
             Self::initialize_without_dumped_state(sequencer, starknet_provider).await
-=======
+        }
+    }
+
+    /// Initializes the Kakarot test environment using the dumped state.
+    async fn initialize_with_dumped_state(
+        sequencer: TestSequencer,
+        starknet_provider: Arc<JsonRpcClient<HttpTransport>>,
+    ) -> Self {
+        // Get contracts path
+        let path = root_project_path!(".katana/contracts.json");
+        let contracts = std::fs::read(path).expect("Failed to read contracts");
+        let contracts: HashMap<&str, serde_json::Value> =
+            serde_json::from_slice(&contracts).expect("Failed to deserialize contracts");
+
+        let kakarot: DeployedKakarot = serde_json::from_value(contracts.get("Kakarot").unwrap().to_owned())
+            .expect("Failed to fetch Kakarot contract");
+
+        let mut evm_contracts = HashMap::new();
+        for contract_name in EVM_CONTRACTS {
+            let contract: Contract = serde_json::from_value(contracts.get(contract_name).unwrap().to_owned())
+                .unwrap_or_else(|_| panic!("Failed to fetch {} contract", contract_name));
+            evm_contracts.insert(contract_name.to_string(), contract);
+        }
+
+        let deployer_account: DeployerAccount =
+            serde_json::from_value(contracts.get("DeployerAccount").unwrap().to_owned())
+                .expect("Failed to fetch Deployer Account");
+        let local_wallet = LocalWallet::from_signing_key(SigningKey::from_secret_scalar(deployer_account.private_key));
+        let chain_id = starknet_provider.chain_id().await.unwrap();
+        let deployer_account =
+            SingleOwnerAccount::new(starknet_provider.clone(), local_wallet, deployer_account.address, chain_id);
+
+        // Create a Kakarot client
+        let kakarot_client = KakarotClient::new(
+            KakarotRpcConfig::new(
+                Network::JsonRpcProvider(sequencer.url()),
+                kakarot.kakarot_address,
+                kakarot.proxy_class_hash,
+                kakarot.externally_owned_account_class_hash,
+                kakarot.contract_account_class_hash,
+            ),
+            starknet_provider,
+            deployer_account,
+        );
+
+        let kakarot_contract = KakarotContract::new(
+            kakarot_client.starknet_provider(),
+            kakarot.kakarot_address,
+            kakarot.proxy_class_hash,
+            kakarot.externally_owned_account_class_hash,
+            kakarot.contract_account_class_hash,
+        );
+
+        Self { sequencer, kakarot_client, kakarot, kakarot_contract, evm_contracts }
+    }
+
+    /// Initializes the Kakarot test environment and deploys the Kakarot system and EVM contracts.
+    async fn initialize_without_dumped_state(
+        sequencer: TestSequencer,
+        starknet_provider: Arc<JsonRpcClient<HttpTransport>>,
+    ) -> Self {
+        let starknet_account = sequencer.account();
+
+        // Define the funding amount for the Kakarot system
+        let funding_amount = FieldElement::from(1000000000000000000_u64);
+
         // Deploy the Kakarot system
-        let kakarot = deploy_kakarot_system(&sequencer, EOA_WALLET.clone(), expected_funded_amount).await;
+        let kakarot = deploy_kakarot_system(&sequencer, EOA_WALLET.clone(), funding_amount).await;
 
         let starknet_deployer_account = deploy_deployer_account(starknet_provider.clone(), &starknet_account).await;
 
@@ -706,183 +772,45 @@
             kakarot.contract_account_class_hash,
         );
 
-        let mut test_environment =
-            Self { sequencer, kakarot_client, kakarot, kakarot_contract, evm_contracts: HashMap::new() };
-
-        // Deploy the evm contracts depending on the test context
-        match test_context {
-            TestContext::Simple => test_environment,
-
-            TestContext::Counter => {
-                // Deploy the Counter contract
-                test_environment
-                    .deploy_evm_contract(ContractDeploymentArgs { name: "Counter".into(), constructor_args: () })
-                    .await
-            }
-            TestContext::PlainOpcodes => {
-                // Deploy the Counter contract
-                test_environment = test_environment
-                    .deploy_evm_contract(ContractDeploymentArgs { name: "Counter".into(), constructor_args: () })
-                    .await;
-                let counter = test_environment.evm_contract("Counter");
-                let counter_eth_address: Address = {
-                    let address: Felt252Wrapper = counter.addresses.eth_address.into();
-                    address.try_into().unwrap()
-                };
-
-                // Deploy the PlainOpcodes contract
-                test_environment
-                    .deploy_evm_contract(ContractDeploymentArgs {
-                        name: "PlainOpcodes".into(),
-                        constructor_args: (EthersAddress::from(counter_eth_address.as_fixed_bytes()),),
-                    })
-                    .await
-            }
-            TestContext::ERC20 => {
-                // Deploy the ERC20 contract
-                test_environment
-                    .deploy_evm_contract(ContractDeploymentArgs {
-                        name: "ERC20".into(),
-                        constructor_args: (
-                            Token::String("Test".into()),               // name
-                            Token::String("TT".into()),                 // symbol
-                            Token::Uint(ethers::types::U256::from(18)), // decimals
-                        ),
-                    })
-                    .await
-            }
->>>>>>> 388f807d
-        }
-    }
-
-    /// Initializes the Kakarot test environment using the dumped state.
-    async fn initialize_with_dumped_state(
-        sequencer: TestSequencer,
-        starknet_provider: Arc<JsonRpcClient<HttpTransport>>,
-    ) -> Self {
-        // Get contracts path
-        let path = root_project_path!(".katana/contracts.json");
-        let contracts = std::fs::read(path).expect("Failed to read contracts");
-        let contracts: HashMap<&str, serde_json::Value> =
-            serde_json::from_slice(&contracts).expect("Failed to deserialize contracts");
-
-        let kakarot: DeployedKakarot = serde_json::from_value(contracts.get("Kakarot").unwrap().to_owned())
-            .expect("Failed to fetch Kakarot contract");
-
+        // Deploy the EVM contracts
         let mut evm_contracts = HashMap::new();
-        for contract_name in EVM_CONTRACTS {
-            let contract: Contract = serde_json::from_value(contracts.get(contract_name).unwrap().to_owned())
-                .unwrap_or_else(|_| panic!("Failed to fetch {} contract", contract_name));
-            evm_contracts.insert(contract_name.to_string(), contract);
-        }
-
-        let deployer_account: DeployerAccount =
-            serde_json::from_value(contracts.get("DeployerAccount").unwrap().to_owned())
-                .expect("Failed to fetch Deployer Account");
-        let local_wallet = LocalWallet::from_signing_key(SigningKey::from_secret_scalar(deployer_account.private_key));
-        let chain_id = starknet_provider.chain_id().await.unwrap();
-        let deployer_account =
-            SingleOwnerAccount::new(starknet_provider.clone(), local_wallet, deployer_account.address, chain_id);
-
-        // Create a Kakarot client
-        let kakarot_client = KakarotClient::new(
-            KakarotRpcConfig::new(
-                Network::JsonRpcProvider(sequencer.url()),
-                kakarot.kakarot_address,
-                kakarot.proxy_class_hash,
-                kakarot.externally_owned_account_class_hash,
-                kakarot.contract_account_class_hash,
-            ),
-            starknet_provider,
-            deployer_account,
-        );
-
-        let kakarot_contract = KakarotContract::new(
-            kakarot_client.starknet_provider(),
-            kakarot.kakarot_address,
-            kakarot.proxy_class_hash,
-            kakarot.externally_owned_account_class_hash,
-            kakarot.contract_account_class_hash,
-        );
-
-        Self { sequencer, kakarot_client, kakarot, kakarot_contract, evm_contracts }
-    }
-
-    /// Initializes the Kakarot test environment and deploys the Kakarot system and EVM contracts.
-    async fn initialize_without_dumped_state(
-        sequencer: TestSequencer,
-        starknet_provider: Arc<JsonRpcClient<HttpTransport>>,
-    ) -> Self {
-        let starknet_account = sequencer.account();
-
-        // Define the funding amount for the Kakarot system
-        let funding_amount = FieldElement::from(1000000000000000000_u64);
-
-        // Deploy the Kakarot system
-        let kakarot = deploy_kakarot_system(&sequencer, EOA_WALLET.clone(), funding_amount).await;
-
-        let starknet_deployer_account = deploy_deployer_account(starknet_provider.clone(), &starknet_account).await;
-
-        // Create a Kakarot client
-        let kakarot_client = KakarotClient::new(
-            StarknetClientConfig::new(
-                Network::JsonRpcProvider(sequencer.url()),
-                kakarot.kakarot_address,
-                kakarot.proxy_class_hash,
-            ),
-            starknet_provider,
-            starknet_deployer_account,
-        );
-
-        let kakarot_contract =
-            KakarotContract::new(kakarot_client.starknet_provider(), kakarot.kakarot_address, kakarot.proxy_class_hash);
-
-        let mut test_environment =
-            Self { sequencer, kakarot_client, kakarot, kakarot_contract, evm_contracts: HashMap::new() };
-
-        // Deploy the Counter contract
-        test_environment = test_environment
-            .deploy_evm_contract(ContractDeploymentArgs { name: "Counter".into(), constructor_args: () })
-            .await;
-        let counter = test_environment.evm_contract("Counter");
+
+        // Deploy Counter contract
+        let counter =
+            kakarot.deploy_evm_contract(sequencer.url(), "Counter", ()).await.unwrap_or_else(|err| panic!("{}", err));
         let counter_eth_address: Address = {
             let address: Felt252Wrapper = counter.addresses.eth_address.into();
             address.try_into().unwrap()
         };
-
-        // Deploy the PlainOpcodes contract
-        test_environment = test_environment
-            .deploy_evm_contract(ContractDeploymentArgs {
-                name: "PlainOpcodes".into(),
-                constructor_args: (EthersAddress::from(counter_eth_address.as_fixed_bytes()),),
-            })
-            .await;
-
-        // Deploy the ERC20 contract
-        test_environment = test_environment
-            .deploy_evm_contract(ContractDeploymentArgs {
-                name: "ERC20".into(),
-                constructor_args: (
+        evm_contracts.insert("Counter".into(), counter);
+
+        // Deploy PlainOpcodes contract
+        let plain_opcodes = kakarot
+            .deploy_evm_contract(
+                sequencer.url(),
+                "PlainOpcodes",
+                (EthersAddress::from(counter_eth_address.as_fixed_bytes()),),
+            )
+            .await
+            .unwrap_or_else(|err| panic!("{}", err));
+        evm_contracts.insert("PlainOpcodes".into(), plain_opcodes);
+
+        // Deploy ERC20 contract
+        let erc20 = kakarot
+            .deploy_evm_contract(
+                sequencer.url(),
+                "ERC20",
+                (
                     Token::String("Test".into()),               // name
                     Token::String("TT".into()),                 // symbol
                     Token::Uint(ethers::types::U256::from(18)), // decimals
                 ),
-            })
-            .await;
-
-        test_environment
-    }
-
-    pub async fn deploy_evm_contract<T: Tokenize>(mut self, contract_args: ContractDeploymentArgs<T>) -> Self {
-        let kakarot = &self.kakarot;
-        let sequencer = &self.sequencer;
-        let evm_contracts = &mut self.evm_contracts;
-
-        match kakarot.deploy_evm_contract(sequencer.url(), &contract_args.name, contract_args.constructor_args).await {
-            Ok((abi, addresses)) => evm_contracts.insert(contract_args.name, Contract { addresses, abi }),
-            Err(err) => panic!("Failed to deploy contract {}: {:?}", contract_args.name, err.to_string()),
-        };
-        self
+            )
+            .await
+            .unwrap_or_else(|err| panic!("{}", err));
+        evm_contracts.insert("ERC20".into(), erc20);
+
+        Self { sequencer, kakarot_client, kakarot, kakarot_contract, evm_contracts }
     }
 
     pub fn sequencer(&self) -> &TestSequencer {
