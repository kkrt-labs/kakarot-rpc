use std::collections::HashMap;
use std::fs::{self};
use std::path::{Path, PathBuf};
use std::sync::Arc;

use bytes::BytesMut;
use dojo_test_utils::sequencer::{Environment, SequencerConfig, StarknetConfig, TestSequencer};
use dotenv::dotenv;
use ethers::abi::{Abi, Token, Tokenize};
use ethers::signers::{LocalWallet as EthersLocalWallet, Signer};
use ethers::types::Address as EthersAddress;
use ethers_solc::artifacts::CompactContractBytecode;
use foundry_config::utils::{find_project_root_path, load_config};
use kakarot_rpc_core::client::api::KakarotStarknetApi;
use kakarot_rpc_core::client::config::{KakarotRpcConfig, Network};
use kakarot_rpc_core::client::constants::{CHAIN_ID, DEPLOY_FEE, STARKNET_NATIVE_TOKEN};
use kakarot_rpc_core::client::waiter::TransactionWaiter;
use kakarot_rpc_core::client::KakarotClient;
use kakarot_rpc_core::contracts::kakarot::KakarotContract;
use kakarot_rpc_core::models::felt::Felt252Wrapper;
use katana_core::db::serde::state::SerializableState;
use reth_primitives::{sign_message, Address, Bytes, Transaction, TransactionKind, TransactionSigned, TxEip1559, H256};
use serde::{Deserialize, Serialize};
use starknet::accounts::{Account, Call, ConnectedAccount, ExecutionEncoding, SingleOwnerAccount};
use starknet::contract::ContractFactory;
use starknet::core::chain_id;
use starknet::core::types::contract::legacy::LegacyContractClass;
use starknet::core::types::{
    BlockId, BlockTag, FieldElement, FunctionCall, InvokeTransactionReceipt, MaybePendingTransactionReceipt,
    TransactionReceipt,
};
use starknet::core::utils::{get_contract_address, get_selector_from_name};
use starknet::providers::jsonrpc::HttpTransport;
use starknet::providers::{JsonRpcClient, Provider};
use starknet::signers::{LocalWallet, SigningKey};
use url::Url;

use super::constants::{EVM_CONTRACTS, STARKNET_DEPLOYER_ACCOUNT_PRIVATE_KEY};
use super::execution_helpers::execute_and_wait_for_tx;
use crate::constants::EOA_WALLET;

/// Macro to find the root path of the project.
///
/// This macro utilizes the `find_project_root_path` function from the `utils` module.
/// This function works by identifying the root directory of the current git repository.
/// It starts at the current working directory and traverses up the directory tree until it finds a
/// directory containing a `.git` folder. If no such directory is found, it uses the current
/// directory as the root.
///
/// After determining the project root, the macro creates a new path by joining the given relative
/// path with the found project root path.
///
/// The relative path must be specified as a string literal argument to the macro.
///
/// # Examples
///
/// ```ignore
/// let full_path = root_project_path!("src/main.rs");
/// println!("Full path to main.rs: {:?}", full_path);
/// ```
///
/// # Panics
///
/// This macro will panic if it fails to find the root path of the project or if the root path
/// cannot be represented as a UTF-8 string.
macro_rules! root_project_path {
    ($relative_path:expr) => {{
        let project_root_buf = find_project_root_path(None).unwrap();
        let project_root = project_root_buf.to_str().unwrap();
        let full_path = std::path::Path::new(project_root).join($relative_path);
        full_path
    }};
}

/// Returns the abi for a compact contract bytecode
pub fn get_contract_abi(contract: &CompactContractBytecode) -> Abi {
    contract.abi.as_ref().unwrap().to_owned()
}

/// Returns the bytecode for a compact contract bytecode
pub fn get_contract_bytecode(contract: &CompactContractBytecode) -> ethers::types::Bytes {
    contract.bytecode.as_ref().unwrap().object.as_bytes().unwrap().to_owned()
}

/// Returns the deployed bytecode for a compact contract bytecode
pub fn get_contract_deployed_bytecode(contract: CompactContractBytecode) -> ethers::types::Bytes {
    contract.deployed_bytecode.unwrap().bytecode.unwrap().object.as_bytes().unwrap().to_owned()
}

/// Loads and parses a compiled Solidity contract.
///
/// This function assumes that a Solidity source file has been added to the `solidity_contracts`
/// directory in the `lib/kakarot/tests/integration/solidity_contracts` path, and has been compiled
/// with the `forge build` command. It loads the resulting JSON artifact and returns a
/// CompactContractBytecode
pub fn get_contract(filename: &str) -> CompactContractBytecode {
    let dot_sol = format!("{filename}.sol");
    let dot_json = format!("{filename}.json");

    let foundry_default_out = load_config().out;
    let compiled_solidity_path = std::path::Path::new(&foundry_default_out).join(dot_sol).join(dot_json);
    let compiled_solidity_path_from_root = root_project_path!(&compiled_solidity_path);

    // Read the content of the file
    let contents = fs::read_to_string(compiled_solidity_path_from_root).unwrap_or_else(|_| {
        panic!("Could not read file: {}. please run `make setup` to ensure solidity files are compiled", filename)
    });

    serde_json::from_str(&contents).unwrap()
}

/// Encodes a contract's bytecode and constructor arguments into deployable bytecode.
///
/// This function is based on logic extracted and simplified from the `ethers-rs` crate (see
/// https://github.com/gakonst/ethers-rs/blob/master/ethers-contract/src/factory.rs#L385). This has
/// been done to avoid the need to mock an Ethereum client just to access this functionality.
///
/// # Panics
///
/// This function will panic if the contract's ABI does not define a constructor but constructor
/// arguments are provided, or if an error occurs while encoding the constructor's input.
///
/// # Type parameters
///
/// `T` - A type which can be tokenized into constructor arguments.
///
/// # Example
///
/// ```no_run
/// # use kakarot_test_utils::deploy_helpers::{get_contract, encode_contract, get_contract_abi, get_contract_bytecode};
/// # use ethers::abi::Abi;
/// let contract = get_contract("MyContract");
/// let abi = get_contract_abi(&contract);
/// let bytecode = get_contract_bytecode(&contract);
/// let constructor_args = (1, 42);
/// let deploy_bytecode = encode_contract(&abi, &bytecode, constructor_args);
/// ```
///
/// This example assumes that the `MyContract` contract takes a string and an integer in its
/// constructor.
pub fn encode_contract<T: Tokenize>(
    abi: &Abi,
    bytecode: &ethers::types::Bytes,
    constructor_args: T,
) -> ethers::types::Bytes {
    let params = constructor_args.into_tokens();
    match (abi.constructor(), params.is_empty()) {
        (None, false) => {
            panic!("Contract does not take arguments in its constructor, but passed user params are not empty.")
        }
        (None, true) => bytecode.clone(),
        (Some(constructor), _) => {
            let res = constructor.encode_input(bytecode.to_vec(), &params);
            res.unwrap().into()
        }
    }
}

/// Constructs a Kakarot transaction based on given parameters.
///
/// This function creates an EIP-1559 transaction with certain fields set according to the function
/// parameters and the others set to their default values.
pub fn to_kakarot_transaction(nonce: u64, to: TransactionKind, value: u128, input: Bytes) -> Transaction {
    Transaction::Eip1559(TxEip1559 {
        chain_id: CHAIN_ID,
        nonce,
        max_priority_fee_per_gas: Default::default(),
        max_fee_per_gas: Default::default(),
        gas_limit: Default::default(),
        to,
        value,
        input,
        access_list: Default::default(),
    })
}

/// Constructs and signs a raw Ethereum transaction based on given parameters.
///
/// This function creates a transaction which calls a contract function with provided arguments.
/// The transaction is signed using the provided EOA secret.
pub fn create_raw_ethereum_tx(eoa_secret_key: H256, to: Address, data: Vec<u8>, nonce: u64) -> Bytes {
    let transaction = to_kakarot_transaction(nonce, TransactionKind::Call(to), Default::default(), data.into());
    let signature =
        sign_message(eoa_secret_key, transaction.signature_hash()).expect("Signing of ethereum transaction failed.");

    let signed_transaction = TransactionSigned::from_transaction_and_signature(transaction, signature);
    let mut raw_tx = BytesMut::new(); // Create a new empty buffer

    signed_transaction.encode_enveloped(&mut raw_tx); // Encode the transaction into the buffer

    raw_tx.to_vec().into()
}

/// Constructs and signs a raw Ethereum transaction based on given parameters.
///
/// This function creates a transaction which will transfer a certain amount of wei to a recipient
/// eoa. The transaction is signed using the provided EOA secret.
pub fn create_eth_transfer_tx(eoa_secret_key: H256, to: Address, value: u128, nonce: u64) -> Bytes {
    let transaction = to_kakarot_transaction(nonce, TransactionKind::Call(to), value, Bytes::default());
    let signature =
        sign_message(eoa_secret_key, transaction.signature_hash()).expect("Signing of ethereum transaction failed.");

    let signed_transaction = TransactionSigned::from_transaction_and_signature(transaction, signature);
    let mut raw_tx = BytesMut::new(); // Create a new empty buffer

    signed_transaction.encode_enveloped(&mut raw_tx); // Encode the transaction into the buffer

    raw_tx.to_vec().into()
}

/// Allows us to destructure the starknet katana receipt types in a more concise way
fn into_receipt(maybe_receipt: MaybePendingTransactionReceipt) -> Option<InvokeTransactionReceipt> {
    if let MaybePendingTransactionReceipt::Receipt(TransactionReceipt::Invoke(receipt)) = maybe_receipt {
        Some(receipt)
    } else {
        None
    }
}

/// Deploys an EVM contract and returns its ABI and list of two field elements
/// the first being the FieldElement that represents the ethereum address of the deployed contract.
/// the second being the Field Element that's the underpinning starknet contract address
async fn deploy_evm_contract<T: Tokenize>(
    sequencer_url: Url,
    eoa_account_starknet_address: FieldElement,
    eoa_secret_key: H256,
    contract_name: &str,
    constructor_args: T,
) -> Option<(Abi, ContractAddresses)> {
    // This a made up signing key so we can reuse starknet-rs abstractions
    // to see the flow of how kakarot-rpc handles eth payloads -> starknet txns
    // see ./crates/core/src/client.rs::send_transaction
    let signing_key = SigningKey::from_secret_scalar(FieldElement::ZERO);

    let eoa_starknet_account = SingleOwnerAccount::new(
        JsonRpcClient::new(HttpTransport::new(sequencer_url)),
        LocalWallet::from_signing_key(signing_key),
        eoa_account_starknet_address,
        chain_id::TESTNET,
        ExecutionEncoding::Legacy, // TODO: change to ExecutionEncoding::New when using v1 accounts
    );

    let contract = get_contract(contract_name);
    let abi = get_contract_abi(&contract);
    let contract_bytes = get_contract_bytecode(&contract);
    let contract_bytes = encode_contract(&abi, &contract_bytes, constructor_args);
    let nonce = eoa_starknet_account.get_nonce().await.unwrap();
    let transaction = to_kakarot_transaction(
        nonce.try_into().unwrap(),
        TransactionKind::Create,
        Default::default(),
        contract_bytes.to_vec().into(),
    );
    let signature = sign_message(eoa_secret_key, transaction.signature_hash()).unwrap();
    let signed_transaction = TransactionSigned::from_transaction_and_signature(transaction, signature);

    let mut buffer = BytesMut::new(); // Create a new empty buffer
    signed_transaction.encode_enveloped(&mut buffer); // Encode the transaction into the buffer
    let bytes_vec = buffer.to_vec(); // Get Vec<u8> from Bytes

    let field_elements: Vec<FieldElement> = bytes_vec
        .into_iter()
        .map(|byte| {
            // Convert each byte to a field element
            FieldElement::from(byte)
        })
        .collect();

    let unused_eoa_field = FieldElement::ZERO;

    let counter_deployement_result = execute_and_wait_for_tx(
        &eoa_starknet_account,
        vec![Call { calldata: field_elements, to: unused_eoa_field, selector: unused_eoa_field }],
    )
    .await;

    let maybe_receipt = eoa_starknet_account
        .provider()
        .get_transaction_receipt(counter_deployement_result.transaction_hash)
        .await
        .unwrap();

    into_receipt(maybe_receipt).and_then(|InvokeTransactionReceipt { events, .. }| {
        events.iter().find(|event| event.keys.contains(&get_selector_from_name("evm_contract_deployed").unwrap())).map(
            |event| {
                (
                    abi,
                    ContractAddresses {
                        eth_address: {
                            let evm_address: Felt252Wrapper = event.data[0].into();
                            evm_address.try_into().unwrap()
                        },
                        starknet_address: event.data[1],
                    },
                )
            },
        )
    })
}

/// Asynchronously deploys a Starknet contract to the network using the provided account and
/// contract parameters.
///
/// This function uses a `ContractFactory` to prepare a deployment of a Starknet contract, and sends
/// the deployment transaction to the network. It then computes and returns the address at which the
/// contract will be deployed.
async fn deploy_starknet_contract(
    account: &SingleOwnerAccount<JsonRpcClient<HttpTransport>, LocalWallet>,
    class_hash: &FieldElement,
    constructor_calldata: Vec<FieldElement>,
) -> Result<FieldElement, Box<dyn std::error::Error>> {
    let factory = ContractFactory::new(*class_hash, account);

    let res = factory.deploy(constructor_calldata.clone(), FieldElement::ZERO, false).send().await?;
    let waiter = TransactionWaiter::new(Arc::new(account.provider()), res.transaction_hash, 1000, 15_000);
    waiter.poll().await?;

    let contract_address =
        get_contract_address(FieldElement::ZERO, *class_hash, &constructor_calldata.clone(), FieldElement::ZERO);

    Ok(contract_address)
}

/// Asynchronously declares a set of Kakarot contracts on the network using the provided account.
///
/// This function reads compiled Kakarot contract files from a directory specified by the
/// `COMPILED_KAKAROT_PATH` environment variable. Each file is deserialized into a
/// `LegacyContractClass` object and declared on the network via the provided account.
///
/// After successfully declaring each contract, the function stores the class hash of the contract
/// into a HashMap with the contract name as the key.
///
/// # Panics
///
/// This function will panic if:
/// * The `COMPILED_KAKAROT_PATH` environment variable is not set.
/// * The directory specified by `COMPILED_KAKAROT_PATH` cannot be read.
/// * The directory specified by `COMPILED_KAKAROT_PATH` is empty.
/// * A contract file cannot be opened or deserialized.
/// * The contract declaration fails on the network.
///
/// This example declares all Kakarot contracts in the directory specified by
/// `COMPILED_KAKAROT_PATH`, and prints the name and class hash of each contract.
async fn declare_kakarot_contracts(
    account: &SingleOwnerAccount<JsonRpcClient<HttpTransport>, LocalWallet>,
) -> HashMap<String, FieldElement> {
    let kakarot_compiled_contract_paths = compiled_kakarot_paths();
    let mut waiter = TransactionWaiter::new(Arc::new(account.provider()), FieldElement::ZERO, 1000, 15_000);

    let mut class_hash: HashMap<String, FieldElement> = HashMap::new();
    for path in kakarot_compiled_contract_paths {
        let file = fs::File::open(&path).unwrap_or_else(|_| panic!("Failed to open file: {}", path.display()));
        let legacy_contract: LegacyContractClass = serde_json::from_reader(file)
            .unwrap_or_else(|_| panic!("Failed to deserialize contract from file: {}", path.display()));
        let contract_class = Arc::new(legacy_contract);

        let filename =
            path.file_stem().expect("File has no stem").to_str().expect("Cannot convert filename to string").to_owned();

        let res = account
            .declare_legacy(contract_class)
            .send()
            .await
            .unwrap_or_else(|_| panic!("Failed to declare {}", filename));
        waiter.with_transaction_hash(res.transaction_hash).poll().await.expect("Failed to poll tx");

        class_hash.insert(filename, res.class_hash);
    }
    class_hash
}

async fn compute_starknet_address(
    account: &SingleOwnerAccount<JsonRpcClient<HttpTransport>, LocalWallet>,
    contract_address: FieldElement,
    eoa_account_address: FieldElement,
) -> FieldElement {
    let call_compute_starknet_address = FunctionCall {
        contract_address,
        entry_point_selector: get_selector_from_name("compute_starknet_address").unwrap(),
        calldata: vec![eoa_account_address],
    };

    let eoa_account_starknet_address_result =
        account.provider().call(call_compute_starknet_address, BlockId::Tag(BlockTag::Latest)).await;

    *eoa_account_starknet_address_result.unwrap().first().unwrap()
}

pub fn compute_kakarot_contracts_class_hash() -> Vec<(String, FieldElement)> {
    // Get the compiled Kakarot contracts directory path.
    let kakarot_compiled_contract_paths = compiled_kakarot_paths();

    // Deserialize each contract file into a `LegacyContractClass` object.
    // Compute the class hash of each contract.
    kakarot_compiled_contract_paths
        .iter()
        .map(|path| {
            let file = fs::File::open(path).unwrap_or_else(|_| panic!("Failed to open file: {}", path.display()));
            let contract_class: LegacyContractClass = serde_json::from_reader(file)
                .unwrap_or_else(|_| panic!("Failed to deserialize contract from file: {}", path.display()));

            let filename = path
                .file_stem()
                .expect("File has no stem")
                .to_str()
                .expect("Cannot convert filename to string")
                .to_owned();

            // Compute the class hash
            (filename, contract_class.class_hash().expect("Failed to compute class hash"))
        })
        .collect()
}

fn compiled_kakarot_paths() -> Vec<PathBuf> {
    dotenv().ok();
    let compiled_kakarot_path = root_project_path!(std::env::var("COMPILED_KAKAROT_PATH").expect(
        "Expected a COMPILED_KAKAROT_PATH environment variable, set up your .env file or use \
         `./scripts/make_with_env.sh test`"
    ));

    let paths = fs::read_dir(&compiled_kakarot_path)
        .unwrap_or_else(|_| panic!("Could not read directory: {}", compiled_kakarot_path.display()));

    let kakarot_compiled_contract_paths: Vec<_> = paths
        .filter_map(|entry| {
            let path = entry.expect("Failed to read directory entry").path();
            if path.is_dir() || path.extension().unwrap_or_default() != "json" { None } else { Some(path) }
        })
        .collect();

    assert!(
        !kakarot_compiled_contract_paths.is_empty(),
        "{} is empty, please run `make setup` to ensure that Kakarot evm is built.",
        compiled_kakarot_path.display()
    );

    kakarot_compiled_contract_paths
}

async fn deploy_eoa(
    account: &SingleOwnerAccount<JsonRpcClient<HttpTransport>, LocalWallet>,
    contract_address: FieldElement,
    eoa_account_address: FieldElement,
) {
    execute_and_wait_for_tx(
        account,
        vec![Call {
            calldata: vec![eoa_account_address],
            to: contract_address,
            selector: get_selector_from_name("deploy_externally_owned_account").unwrap(),
        }],
    )
    .await;
}

async fn fund_eoa(
    account: &SingleOwnerAccount<JsonRpcClient<HttpTransport>, LocalWallet>,
    eoa_account_starknet_address: FieldElement,
    amount: FieldElement,
    fee_token_address: FieldElement,
) {
    let amount_high = FieldElement::ZERO;
    let transfer_calldata = vec![eoa_account_starknet_address, amount, amount_high];

    execute_and_wait_for_tx(
        account,
        vec![Call {
            calldata: transfer_calldata,
            // eth fee addr
            to: fee_token_address,
            selector: get_selector_from_name("transfer").unwrap(),
        }],
    )
    .await;
}

/// Asynchronously deploys an Externally Owned Account (EOA) to the network and funds it.
///
/// This function first computes the Starknet address of the EOA to be deployed using the provided
/// account, contract address, and EOA account address. Then, it firstly funds the eoa to be able to
/// pay for its deployment fee and then deploys the EOA to the network.
async fn fund_and_deploy_eoa(
    account: &SingleOwnerAccount<JsonRpcClient<HttpTransport>, LocalWallet>,
    contract_address: FieldElement,
    amount: FieldElement,
    eoa_account_address: FieldElement,
    fee_token_address: FieldElement,
) -> FieldElement {
    let eoa_account_starknet_address = compute_starknet_address(account, contract_address, eoa_account_address).await;
    fund_eoa(account, eoa_account_starknet_address, amount + *DEPLOY_FEE, fee_token_address).await;
    deploy_eoa(account, contract_address, eoa_account_address).await;

    eoa_account_starknet_address
}

async fn deploy_kakarot(
    account: &SingleOwnerAccount<JsonRpcClient<HttpTransport>, LocalWallet>,
    class_hash: &HashMap<String, FieldElement>,
    fee_token_address: FieldElement,
) -> FieldElement {
    let kkrt_constructor_calldata = vec![
        account.address(),
        fee_token_address,
        *class_hash.get("contract_account").unwrap(),
        *class_hash.get("externally_owned_account").unwrap(),
        *class_hash.get("proxy").unwrap(),
        *DEPLOY_FEE,
    ];

    deploy_starknet_contract(account, class_hash.get("kakarot").unwrap(), kkrt_constructor_calldata)
        .await
        .expect("Failed to deploy Kakarot contract")
}

async fn deploy_blockhash_registry(
    account: &SingleOwnerAccount<JsonRpcClient<HttpTransport>, LocalWallet>,
    class_hash: &HashMap<String, FieldElement>,
    kkrt_address: FieldElement,
) -> FieldElement {
    let blockhash_registry_calldata = vec![kkrt_address];

    deploy_starknet_contract(account, class_hash.get("blockhash_registry").unwrap(), blockhash_registry_calldata)
        .await
        .expect("Failed to deploy BlockhashRegistry contract")
}

async fn set_blockhash_registry(
    account: &SingleOwnerAccount<JsonRpcClient<HttpTransport>, LocalWallet>,
    kkrt_address: FieldElement,
    blockhash_registry_addr: FieldElement,
) {
    execute_and_wait_for_tx(
        account,
        vec![Call {
            to: kkrt_address,
            selector: get_selector_from_name("set_blockhash_registry").unwrap(),
            calldata: vec![blockhash_registry_addr],
        }],
    )
    .await;
}

async fn deploy_kakarot_contracts(
    account: &SingleOwnerAccount<JsonRpcClient<HttpTransport>, LocalWallet>,
    class_hash: &HashMap<String, FieldElement>,
    fee_token_address: FieldElement,
) -> HashMap<String, FieldElement> {
    let mut deployments: HashMap<String, FieldElement> = HashMap::new();

    let kkrt_address = deploy_kakarot(account, class_hash, fee_token_address).await;
    deployments.insert("kakarot".to_string(), kkrt_address);

    let blockhash_registry_addr = deploy_blockhash_registry(account, class_hash, kkrt_address).await;
    deployments.insert("blockhash_registry".to_string(), blockhash_registry_addr);

    set_blockhash_registry(account, kkrt_address, blockhash_registry_addr).await;

    deployments
}

/// Structure representing a deployed Kakarot system, containing key details of the system.
///
/// This includes the private key and address of the Externally Owned Account (EOA), the Starknet
/// addresses of the kakarot and kakarot_proxy contracts, and the Starknet address of the EOA.
#[derive(Serialize, Deserialize)]
pub struct DeployedKakarot {
    pub eoa_private_key: H256,
    pub kakarot_address: FieldElement,
    pub proxy_class_hash: FieldElement,
    pub externally_owned_account_class_hash: FieldElement,
    pub contract_account_class_hash: FieldElement,
    pub eoa_addresses: ContractAddresses,
}

#[derive(Serialize, Deserialize)]
pub struct ContractAddresses {
    pub eth_address: Address,
    pub starknet_address: FieldElement,
}

impl DeployedKakarot {
    /// Asynchronously deploys an EVM contract.
    ///
    /// This function deploys an EVM contract to the Starknet network by calling the
    /// `deploy_evm_contract` function. It also wraps around the result to provide error
    /// handling capabilities. It returns an error when the deployment fails.
    ///
    /// # Arguments
    ///
    /// * `starknet_sequencer_url` - A `Url` indicating the URL of the Starknet sequencer.
    ///
    /// * `eth_contract` - A string representing the name of the Ethereum contract to deploy.
    ///
    /// * `constructor_args` - A generic argument that implements the `Tokenize` trait, representing
    ///   the constructor arguments.
    ///
    /// # Returns
    ///
    /// A `Result` that holds a `Contract` when the deployment succeeds, or an error of type
    /// `Box<dyn std::error::Error>` when the deployment fails.
    pub async fn deploy_evm_contract<T: Tokenize>(
        &self,
        starknet_sequencer_url: Url,
        eth_contract: &str,
        constructor_args: T,
    ) -> Result<Contract, Box<dyn std::error::Error>> {
        match deploy_evm_contract(
            starknet_sequencer_url,
            self.eoa_addresses.starknet_address,
            self.eoa_private_key,
            eth_contract,
            constructor_args,
        )
        .await
        {
            Some((abi, addresses)) => Ok(Contract { addresses, abi }),
            None => Err(format!("Failed to deploy EVM contract: {}", eth_contract).into()),
        }
    }
}

/// Returns the dumped Katana state with deployed Kakarot + EVM contracts.
pub fn dumped_katana_state() -> SerializableState {
    // Get dump path
    let path = root_project_path!(".katana/dump.json");

    // Create SerializableState from dumped state
    let state = std::fs::read_to_string(path).expect("Failed to read Katana dump");
    serde_json::from_str(&state).expect("Failed to deserialize Katana dump")
}

/// Returns a `StarknetConfig` instance customized for Kakarot.
/// If `with_dumped_state` is true, the config will be initialized with the dumped state.
pub fn kakarot_starknet_config(with_dumped_state: bool) -> StarknetConfig {
    let max_steps = std::u32::MAX;
    StarknetConfig {
        disable_fee: true,
        env: Environment {
            chain_id: "SN_GOERLI".into(),
            invoke_max_steps: max_steps,
            validate_max_steps: max_steps,
            gas_price: 1,
        },
        init_state: if with_dumped_state { Some(dumped_katana_state()) } else { None },
        ..Default::default()
    }
}

#[derive(Serialize, Deserialize)]
pub struct DeployerAccount {
    pub address: FieldElement,
    pub private_key: FieldElement,
}

#[derive(Serialize, Deserialize)]
pub struct Contract {
    pub addresses: ContractAddresses,
    pub abi: Abi,
}

pub struct ContractDeploymentArgs<T: Tokenize> {
    pub name: String,
    pub constructor_args: T,
}

pub struct KakarotTestEnvironmentContext {
    sequencer: TestSequencer,
    kakarot_client: KakarotClient<JsonRpcClient<HttpTransport>>,
    kakarot: DeployedKakarot,
    kakarot_contract: KakarotContract<JsonRpcClient<HttpTransport>>,
    evm_contracts: HashMap<String, Contract>,
}

impl KakarotTestEnvironmentContext {
    pub async fn new(with_dumped_state: bool) -> Self {
        let sequencer = construct_kakarot_test_sequencer(with_dumped_state).await;
        let starknet_provider = Arc::new(JsonRpcClient::new(HttpTransport::new(sequencer.url())));

        if with_dumped_state {
            Self::initialize_with_dumped_state(sequencer, starknet_provider).await
        } else {
            Self::initialize_without_dumped_state(sequencer, starknet_provider).await
        }
    }

    /// Initializes the Kakarot test environment using the dumped state.
    async fn initialize_with_dumped_state(
        sequencer: TestSequencer,
        starknet_provider: Arc<JsonRpcClient<HttpTransport>>,
    ) -> Self {
        // Get contracts path
        let path = root_project_path!(".katana/contracts.json");
        let contracts = std::fs::read(path).expect("Failed to read contracts");
        let contracts: HashMap<&str, serde_json::Value> =
            serde_json::from_slice(&contracts).expect("Failed to deserialize contracts");

        let kakarot: DeployedKakarot = serde_json::from_value(contracts.get("Kakarot").unwrap().to_owned())
            .expect("Failed to fetch Kakarot contract");

        let mut evm_contracts = HashMap::new();
        for contract_name in EVM_CONTRACTS {
            let contract: Contract = serde_json::from_value(contracts.get(contract_name).unwrap().to_owned())
                .unwrap_or_else(|_| panic!("Failed to fetch {} contract", contract_name));
            evm_contracts.insert(contract_name.to_string(), contract);
        }

        let deployer_account: DeployerAccount =
            serde_json::from_value(contracts.get("DeployerAccount").unwrap().to_owned())
                .expect("Failed to fetch Deployer Account");
        let local_wallet = LocalWallet::from_signing_key(SigningKey::from_secret_scalar(deployer_account.private_key));
        let chain_id = starknet_provider.chain_id().await.unwrap();
        let deployer_account =
            SingleOwnerAccount::new(starknet_provider.clone(), local_wallet, deployer_account.address, chain_id);

        // Create a Kakarot client
        let kakarot_client = KakarotClient::new(
            KakarotRpcConfig::new(
                Network::JsonRpcProvider(sequencer.url()),
                kakarot.kakarot_address,
                kakarot.proxy_class_hash,
                kakarot.externally_owned_account_class_hash,
                kakarot.contract_account_class_hash,
            ),
            starknet_provider,
            deployer_account,
        );

        let kakarot_contract = KakarotContract::new(
            kakarot_client.starknet_provider(),
            kakarot.kakarot_address,
            kakarot.proxy_class_hash,
            kakarot.externally_owned_account_class_hash,
            kakarot.contract_account_class_hash,
        );

        Self { sequencer, kakarot_client, kakarot, kakarot_contract, evm_contracts }
    }

    /// Initializes the Kakarot test environment and deploys the Kakarot system and EVM contracts.
    async fn initialize_without_dumped_state(
        sequencer: TestSequencer,
        starknet_provider: Arc<JsonRpcClient<HttpTransport>>,
    ) -> Self {
        let starknet_account = sequencer.account();

        // Define the funding amount for the Kakarot system
        let funding_amount = FieldElement::from(1000000000000000000_u64);

        // Deploy the Kakarot system
        let kakarot = deploy_kakarot_system(&sequencer, EOA_WALLET.clone(), funding_amount).await;

<<<<<<< HEAD
        let starknet_deployer_account = deploy_deployer_account(starknet_provider.clone(), &starknet_account).await;
=======
        let deployer_account: DeployerAccount =
            serde_json::from_value(contracts.get("DeployerAccount").unwrap().to_owned())
                .expect("Failed to fetch Deployer Account");
        let local_wallet = LocalWallet::from_signing_key(SigningKey::from_secret_scalar(deployer_account.private_key));
        let deployer_account = SingleOwnerAccount::new(
            starknet_provider.clone(),
            local_wallet,
            deployer_account.address,
            chain_id,
            ExecutionEncoding::Legacy, // TODO: change to ExecutionEncoding::New when using v1 accounts
        );
>>>>>>> ed8c21b3

        // Create a Kakarot client
        let kakarot_client = KakarotClient::new(
            KakarotRpcConfig::new(
                Network::JsonRpcProvider(sequencer.url()),
                kakarot.kakarot_address,
                kakarot.proxy_class_hash,
                kakarot.externally_owned_account_class_hash,
                kakarot.contract_account_class_hash,
            ),
            starknet_provider,
            starknet_deployer_account,
        );

        let kakarot_contract = KakarotContract::new(
            kakarot_client.starknet_provider(),
            kakarot.kakarot_address,
            kakarot.proxy_class_hash,
            kakarot.externally_owned_account_class_hash,
            kakarot.contract_account_class_hash,
        );

        // Deploy the EVM contracts
        let mut evm_contracts = HashMap::new();

        // Deploy Counter contract
        let counter =
            kakarot.deploy_evm_contract(sequencer.url(), "Counter", ()).await.unwrap_or_else(|err| panic!("{}", err));
        let counter_eth_address: Address = {
            let address: Felt252Wrapper = counter.addresses.eth_address.into();
            address.try_into().unwrap()
        };
        evm_contracts.insert("Counter".into(), counter);

        // Deploy PlainOpcodes contract
        let plain_opcodes = kakarot
            .deploy_evm_contract(
                sequencer.url(),
                "PlainOpcodes",
                (EthersAddress::from(counter_eth_address.as_fixed_bytes()),),
            )
            .await
            .unwrap_or_else(|err| panic!("{}", err));
        evm_contracts.insert("PlainOpcodes".into(), plain_opcodes);

        // Deploy ERC20 contract
        let erc20 = kakarot
            .deploy_evm_contract(
                sequencer.url(),
                "ERC20",
                (
                    Token::String("Test".into()),               // name
                    Token::String("TT".into()),                 // symbol
                    Token::Uint(ethers::types::U256::from(18)), // decimals
                ),
            )
            .await
            .unwrap_or_else(|err| panic!("{}", err));
        evm_contracts.insert("ERC20".into(), erc20);

        Self { sequencer, kakarot_client, kakarot, kakarot_contract, evm_contracts }
    }

    pub fn sequencer(&self) -> &TestSequencer {
        &self.sequencer
    }

    pub fn client(&self) -> &KakarotClient<JsonRpcClient<HttpTransport>> {
        &self.kakarot_client
    }

    pub fn kakarot(&self) -> &DeployedKakarot {
        &self.kakarot
    }

    pub fn evm_contract(&self, name: &str) -> &Contract {
        self.evm_contracts.get(name).unwrap_or_else(|| panic!("could not find contract with name: {}", name))
    }

    pub fn kakarot_contract(&self) -> &KakarotContract<JsonRpcClient<HttpTransport>> {
        &self.kakarot_contract
    }

    pub fn resources(&self) -> (&KakarotClient<JsonRpcClient<HttpTransport>>, &DeployedKakarot) {
        (&self.kakarot_client, &self.kakarot)
    }

    pub fn resources_with_contract(
        &self,
        contract_name: &str,
    ) -> (&KakarotClient<JsonRpcClient<HttpTransport>>, &DeployedKakarot, &Contract, Address) {
        let contract = self.evm_contract(contract_name);
        let eth_address: Felt252Wrapper = contract.addresses.eth_address.into();
        let contract_eth_address: Address = eth_address.try_into().expect("Failed to convert address");

        (&self.kakarot_client, &self.kakarot, contract, contract_eth_address)
    }
}

/// Constructs a test sequencer with the Starknet configuration tailored for Kakarot.
///
/// This function initializes a `TestSequencer` instance with the default `SequencerConfig`
/// and a custom `StarknetConfig` obtained from the `get_kakarot_starknet_config()` function.
/// The custom `StarknetConfig` sets the chain_id to "SN_GOERLI" and both the `invoke_max_steps`
/// and `validate_max_steps` to `2**24`. It also sets `allow_zero_max_fee` to true in
/// `StarknetConfig`. This setup is aimed to provide an appropriate environment for testing
/// Kakarot based applications.
///
/// Returns a `TestSequencer` configured for Kakarot.
pub async fn construct_kakarot_test_sequencer(with_dumped_state: bool) -> TestSequencer {
    TestSequencer::start(
        SequencerConfig { no_mining: false, block_time: None },
        kakarot_starknet_config(with_dumped_state),
    )
    .await
}

/// Get filepath of a given a compiled contract which is part of the kakarot system
pub fn get_kakarot_contract_file_path(contract_name: &str) -> PathBuf {
    let compiled_kakarot_path = root_project_path!(std::env::var("COMPILED_KAKAROT_PATH").expect(
        "Expected a COMPILED_KAKAROT_PATH environment variable, set up your .env file or use \
         `./scripts/make_with_env.sh test`"
    ));

    let mut path = compiled_kakarot_path.join(Path::new(contract_name));
    let _ = path.set_extension("json");
    path
}

/// Compute the class hash given PathBuf to a compiled Kakarot system contract
pub fn compute_kakarot_contract_class_hash(path: PathBuf) -> FieldElement {
    let file = fs::File::open(&path).unwrap_or_else(|_| panic!("Failed to open file: {}", path.display()));
    let legacy_contract: LegacyContractClass = serde_json::from_reader(file)
        .unwrap_or_else(|_| panic!("Failed to deserialize contract from file: {}", path.display()));

    legacy_contract
        .class_hash()
        .unwrap_or_else(|_| panic!("Failed to compute class hash for contract from file: {}", path.display()))
}

/// Asynchronously deploys a Kakarot system to the Starknet network and returns the
/// `DeployedKakarot` object.
///
/// This function deploys a Kakarot system to the network, which includes declaring Kakarot
/// contracts, deploying Kakarot contracts, and deploying and funding an EOA.
pub async fn deploy_kakarot_system(
    starknet_sequencer: &TestSequencer,
    eoa_wallet: EthersLocalWallet,
    funding_amount: FieldElement,
) -> DeployedKakarot {
    dotenv().ok();

    let starknet_account = starknet_sequencer.account();
    let class_hash = declare_kakarot_contracts(&starknet_account).await;
    let eoa_eth_address: Address = eoa_wallet.address().into();
    let eoa_sn_address = {
        let address: Felt252Wrapper = eoa_eth_address.into();
        address.try_into().unwrap()
    };
    let eoa_private_key = {
        let signing_key_bytes = eoa_wallet.signer().to_bytes(); // Convert to bytes
        H256::from_slice(&signing_key_bytes) // Convert to H256
    };
    let fee_token_address = FieldElement::from_hex_be(STARKNET_NATIVE_TOKEN).unwrap();
    let deployments = deploy_kakarot_contracts(&starknet_account, &class_hash, fee_token_address).await;
    let kkrt_address = deployments.get("kakarot").unwrap();

    let deployed_eoa_sn_address =
        fund_and_deploy_eoa(&starknet_account, *kkrt_address, funding_amount, eoa_sn_address, fee_token_address).await;

    let eoa_addresses = ContractAddresses { eth_address: eoa_eth_address, starknet_address: deployed_eoa_sn_address };

    DeployedKakarot {
        eoa_private_key,
        eoa_addresses,
        kakarot_address: *kkrt_address,
        proxy_class_hash: *class_hash.get("proxy").unwrap(),
        contract_account_class_hash: *class_hash.get("contract_account").unwrap(),
        externally_owned_account_class_hash: *class_hash.get("externally_owned_account").unwrap(),
    }
}

/// Asynchronously deploys a deployer account
/// deployer account is used by kakarot client to deploy externally owned accounts
pub async fn deploy_deployer_account(
    starknet_provider: Arc<JsonRpcClient<HttpTransport>>,
    account: &SingleOwnerAccount<JsonRpcClient<HttpTransport>, LocalWallet>,
) -> SingleOwnerAccount<Arc<JsonRpcClient<HttpTransport>>, LocalWallet> {
    let account_class_path = get_kakarot_contract_file_path("OpenzeppelinAccount");
    let account_class_hash = compute_kakarot_contract_class_hash(account_class_path);

    let signing_key = SigningKey::from_secret_scalar(*STARKNET_DEPLOYER_ACCOUNT_PRIVATE_KEY);
    let local_wallet = LocalWallet::from_signing_key(signing_key.clone());

    let deployer_account_public_key = signing_key.verifying_key().scalar();

    let deployer_account_address =
        deploy_starknet_contract(account, &account_class_hash, vec![deployer_account_public_key]).await.expect("");

    let _ = account
        .execute(vec![Call {
            to: FieldElement::from_hex_be(STARKNET_NATIVE_TOKEN).unwrap(),
            selector: get_selector_from_name("transfer").unwrap(),
            calldata: vec![deployer_account_address, FieldElement::from(10000000000000_u64), FieldElement::ZERO],
        }])
        .send()
        .await
        .unwrap();

    SingleOwnerAccount::new(
        starknet_provider,
        local_wallet,
        deployer_account_address,
        account.chain_id(),
        ExecutionEncoding::Legacy, // TODO: change to ExecutionEncoding::New when using v1 accounts
    )
}<|MERGE_RESOLUTION|>--- conflicted
+++ resolved
@@ -710,8 +710,13 @@
                 .expect("Failed to fetch Deployer Account");
         let local_wallet = LocalWallet::from_signing_key(SigningKey::from_secret_scalar(deployer_account.private_key));
         let chain_id = starknet_provider.chain_id().await.unwrap();
-        let deployer_account =
-            SingleOwnerAccount::new(starknet_provider.clone(), local_wallet, deployer_account.address, chain_id);
+        let deployer_account = SingleOwnerAccount::new(
+            starknet_provider.clone(),
+            local_wallet,
+            deployer_account.address,
+            chain_id,
+            ExecutionEncoding::Legacy, // TODO: change to ExecutionEncoding::New when using v1 accounts
+        );
 
         // Create a Kakarot client
         let kakarot_client = KakarotClient::new(
@@ -750,21 +755,7 @@
         // Deploy the Kakarot system
         let kakarot = deploy_kakarot_system(&sequencer, EOA_WALLET.clone(), funding_amount).await;
 
-<<<<<<< HEAD
         let starknet_deployer_account = deploy_deployer_account(starknet_provider.clone(), &starknet_account).await;
-=======
-        let deployer_account: DeployerAccount =
-            serde_json::from_value(contracts.get("DeployerAccount").unwrap().to_owned())
-                .expect("Failed to fetch Deployer Account");
-        let local_wallet = LocalWallet::from_signing_key(SigningKey::from_secret_scalar(deployer_account.private_key));
-        let deployer_account = SingleOwnerAccount::new(
-            starknet_provider.clone(),
-            local_wallet,
-            deployer_account.address,
-            chain_id,
-            ExecutionEncoding::Legacy, // TODO: change to ExecutionEncoding::New when using v1 accounts
-        );
->>>>>>> ed8c21b3
 
         // Create a Kakarot client
         let kakarot_client = KakarotClient::new(
