--- conflicted
+++ resolved
@@ -80,12 +80,8 @@
       - UNINITIALIZED_ACCOUNT_CLASS_HASH=0x600f6862938312a05a0cfecba0dcaf37693efc9e4075a6adfb62e196022678e
       - ACCOUNT_CONTRACT_CLASS_HASH=0x1276d0b017701646f8646b69de6c3b3584edce71879678a679f28c07a9971cf
       - MAX_FELTS_IN_CALLDATA=30000
-<<<<<<< HEAD
       - RETRY_TX_INTERVAL=10
-=======
-      - RETRY_TX_INTERVAL=2
       - WHITE_LISTED_EIP_155_TRANSACTION_HASHES=0xeddf9e61fb9d8f5111840daef55e5fde0041f5702856532cdbb5a02998033d26,0xb6274b80bc7cda162df89894c7748a5cb7ba2eaa6004183c41a1837c3b072f1e,0x07471adfe8f4ec553c1199f495be97fc8be8e0626ae307281c22534460184ed1,0xb95343413e459a0f97461812111254163ae53467855c0d73e0f1e7c5b8442fa3
->>>>>>> c14d1e1f
     restart: on-failure
     volumes:
       # Mount the indexer code
