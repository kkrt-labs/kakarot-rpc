// Starknet
<<<<<<< HEAD
import { Event, Transaction } from "../deps.ts";
=======
import { Event, Transaction, TransactionReceipt } from "../deps.ts";
>>>>>>> 93185d0f

const KAKAROT_ADDRESS = Deno.env.get("KAKAROT_ADDRESS");
if (KAKAROT_ADDRESS === undefined) {
  throw new Error("ENV: KAKAROT_ADDRESS is not set");
}

export const isKakarotTransaction = (transaction: Transaction) => {
  // Filter out transactions that are not related to Kakarot.
  // callArrayLen <- calldata[0]
  // to <- calldata[1]
  // selector <- calldata[2];
  // dataOffset <- calldata[3]
  // dataLength <- calldata[4]
  // calldataLen <- calldata[5]
  // signedDataLen <- calldata[6]
  const calldata = transaction.invokeV1?.calldata;
  if (!calldata) {
    console.error("No calldata in transaction");
    console.error(JSON.stringify(transaction, null, 2));
    return false;
  }
  const to = calldata[1];
  if (!to) {
    console.error("No `to` field in calldata of transaction");
    console.error(JSON.stringify(transaction, null, 2));
    return false;
  }

  if (BigInt(to) !== BigInt(KAKAROT_ADDRESS)) {
    console.log("✅ Skipping transaction that is not related to Kakarot");
    return false;
  }
  return true;
};

export const ethValidationFailed = (event: Event) => {
  const { data } = event;
  if (data.length === 0) {
    return false;
  }

  const response_len = parseInt(data[0], 16);

  if (response_len + 1 >= data.length) {
    console.error(
      `Invalid event data length. Got ${data.length}, expected < ${
        response_len + 1
      }`,
    );
    return false;
  }

  const success = parseInt(data[1 + response_len], 16);
  if (success == 1) {
    return false;
  }

  const response = data.slice(1, 1 + response_len);
  const msg = String.fromCharCode(...response.map((x) => parseInt(x, 16)));

  return msg.includes("eth validation failed");
};

export const isRevertedWithOutOfResources = (receipt: TransactionReceipt) => {
  return (
    receipt.executionStatus.includes("REVERTED") &&
    receipt.revertReason?.includes("RunResources has no remaining steps")
  );
};<|MERGE_RESOLUTION|>--- conflicted
+++ resolved
@@ -1,9 +1,5 @@
 // Starknet
-<<<<<<< HEAD
-import { Event, Transaction } from "../deps.ts";
-=======
 import { Event, Transaction, TransactionReceipt } from "../deps.ts";
->>>>>>> 93185d0f
 
 const KAKAROT_ADDRESS = Deno.env.get("KAKAROT_ADDRESS");
 if (KAKAROT_ADDRESS === undefined) {
