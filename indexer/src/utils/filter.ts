--- conflicted
+++ resolved
@@ -1,15 +1,8 @@
 // Starknet
 import { Event, Transaction, TransactionReceipt } from "../deps.ts";
 
-<<<<<<< HEAD
 // Constants
 import { KAKAROT_ADDRESS } from "../constants.ts";
-=======
-const KAKAROT_ADDRESS: string = (() => {
-  const addr = Deno.env.get("KAKAROT_ADDRESS");
-  if (!addr) throw new Error("ENV: KAKAROT_ADDRESS is not set");
-  return addr;
-})();
 
 /**
  * Determines if a given transaction is related to Kakarot.
@@ -33,7 +26,6 @@
     BigInt(transaction.invokeV1?.calldata?.[1] ?? 0) === BigInt(KAKAROT_ADDRESS)
   );
 }
->>>>>>> f2218821
 
 /**
  * Validates if an Ethereum validation has failed based on the event data.
