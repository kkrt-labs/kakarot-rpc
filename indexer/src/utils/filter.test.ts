--- conflicted
+++ resolved
@@ -96,13 +96,7 @@
 });
 
 Deno.test("isKakarotTransaction: no `to` field in calldata", () => {
-<<<<<<< HEAD
-  const starknetTxCalldata: `0x${string}`[] = [
-    "0x1",
-  ];
-=======
   const starknetTxCalldata: `0x${string}`[] = ["0x1"];
->>>>>>> 93185d0f
   const transaction: Transaction = {
     invokeV1: {
       senderAddress: "0x01",
@@ -120,35 +114,6 @@
   assertFalse(failed);
 });
 
-<<<<<<< HEAD
-Deno.test("isKakarotTransaction: `to` address not matching KAKAROT_ADDRESS", () => {
-  const starknetTxCalldata: `0x${string}`[] = [
-    "0x1",
-    "0x2",
-  ];
-  const transaction: Transaction = {
-    invokeV1: {
-      senderAddress: "0x01",
-      calldata: starknetTxCalldata,
-    },
-    meta: {
-      hash: "0x02",
-      maxFee: "0x02",
-      nonce: "0x02",
-      signature: ["0x2"],
-      version: "1",
-    },
-  };
-  const failed = isKakarotTransaction(transaction);
-  assertEquals(failed, false);
-});
-
-Deno.test("isKakarotTransaction: `to` address matching KAKAROT_ADDRESS", () => {
-  const starknetTxCalldata: `0x${string}`[] = [
-    "0x1",
-    "0x1",
-  ];
-=======
 Deno.test(
   "isKakarotTransaction: `to` address not matching KAKAROT_ADDRESS",
   () => {
@@ -173,7 +138,6 @@
 
 Deno.test("isKakarotTransaction: `to` address matching KAKAROT_ADDRESS", () => {
   const starknetTxCalldata: `0x${string}`[] = ["0x1", "0x1"];
->>>>>>> 93185d0f
   const transaction: Transaction = {
     invokeV1: {
       senderAddress: "0x01",
