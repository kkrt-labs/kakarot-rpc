--- conflicted
+++ resolved
@@ -1,14 +1,10 @@
 // Utils
 import { NULL_BLOCK_HASH, padString, toHexString } from "./utils/hex.ts";
-<<<<<<< HEAD
-import { ethValidationFailed, isKakarotTransaction } from "./utils/filter.ts";
-=======
 import {
   ethValidationFailed,
   isKakarotTransaction,
   isRevertedWithOutOfResources,
 } from "./utils/filter.ts";
->>>>>>> 93185d0f
 
 // Types
 import {
@@ -30,10 +26,7 @@
   Config,
   EventWithTransaction,
   hash,
-<<<<<<< HEAD
-=======
   hexToBytes,
->>>>>>> 93185d0f
   NetworkOptions,
   SinkOptions,
   TransactionWithReceipt,
