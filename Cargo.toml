[package]
name = "kakarot-rpc"
version = "0.1.0"
edition = "2021"
authors = [
  "Abdelhamid Bakhta <@abdelhamidbakhta>",
  "Elias Tazartes <@eikix>",
  "Clement Walter <@clementwalter>",
  "Gregory Edison <@greged93>",
  "Johann Bestowrous <@jobez>",
  "Harsh Bajpai <@bajpai244>",
  "Danilo Kim <@danilowhk>",
]
description = "RPC node for the Kakarot zk EVM"
homepage = "https://github.com/kkrt-labs"
repository = "https://github.com/kkrt-labs/kakarot-rpc"
readme = "./README.md"
license = "MIT"

[lints]
rust.missing_debug_implementations = "warn"
rust.unreachable_pub = "warn"
rustdoc.all = "warn"
rust.unused_must_use = "deny"
rust.rust_2018_idioms = "deny"

[lints.clippy]
# These are some of clippy's nursery (i.e., experimental) lints that we like.
# By default, nursery lints are allowed. Some of the lints below have made good
# suggestions which we fixed. The others didn't have any findings, so we can
# assume they don't have that many false positives. Let's enable them to
# prevent future problems.
branches_sharing_code = "warn"
clear_with_drain = "warn"
derive_partial_eq_without_eq = "warn"
empty_line_after_outer_attr = "warn"
equatable_if_let = "warn"
imprecise_flops = "warn"
iter_on_empty_collections = "warn"
iter_with_drain = "warn"
large_stack_frames = "warn"
manual_clamp = "warn"
mutex_integer = "warn"
needless_pass_by_ref_mut = "warn"
nonstandard_macro_braces = "warn"
or_fun_call = "warn"
path_buf_push_overwrite = "warn"
read_zero_byte_vec = "warn"
redundant_clone = "warn"
suboptimal_flops = "warn"
suspicious_operation_groupings = "warn"
trailing_empty_array = "warn"
trait_duplication_in_bounds = "warn"
transmute_undefined_repr = "warn"
trivial_regex = "warn"
tuple_array_conversions = "warn"
uninhabited_references = "warn"
unused_peekable = "warn"
unused_rounding = "warn"
useless_let_if_seq = "warn"

# These are nursery lints which have findings. Allow them for now. Some are not
# quite mature enough for use in our codebase and some we don't really want.
# Explicitly listing should make it easier to fix in the future.
as_ptr_cast_mut = "allow"
cognitive_complexity = "allow"
collection_is_never_read = "allow"
debug_assert_with_mut_call = "allow"
empty_line_after_doc_comments = "allow"
fallible_impl_from = "allow"
future_not_send = "allow"
iter_on_single_items = "allow"
missing_const_for_fn = "allow"
needless_collect = "allow"
non_send_fields_in_send_ty = "allow"
option_if_let_else = "allow"
redundant_pub_crate = "allow"
significant_drop_in_scrutinee = "allow"
significant_drop_tightening = "allow"
string_lit_as_bytes = "allow"
type_repetition_in_bounds = "allow"
unnecessary_struct_initialization = "allow"
use_self = "allow"

[dependencies]
# Starknet dependencies
<<<<<<< HEAD
cainome = { git = "https://github.com/cartridge-gg/cainome.git", tag = "v0.2.5", default-features = false, features = ["abigen-rs"] }
=======
cainome = { git = "https://github.com/cartridge-gg/cainome.git", tag = "v0.2.6", default-features = false, features = [
  "abigen-rs",
] }
>>>>>>> 371d184f
cairo-lang-starknet = { version = "2.5.4", default-features = false }
ef-testing = { git = "https://github.com/kkrt-labs/ef-tests.git", rev = "e215eb2", default-features = false, features = ["v0"], optional = true }
starknet = { version = "0.9.0", default-features = false }
starknet-crypto = { version = "0.6.1", default-features = false }
starknet_api = { version = "0.7.0-dev.0", default-features = false }

# Ethereum dependencies
alloy-primitives = "0.7.0"
alloy-rlp = { version = "0.3.4", default-features = false }
ethers = { version = "2.0.9", default-features = false }
ethers-solc = { version = "2.0.9", default-features = false }
jsonrpsee = { version = "0.21.0", features = ["macros", "server"] }
reth-primitives = { git = "https://github.com/paradigmxyz/reth.git", tag = "v0.2.0-beta.6", default-features = false, features = [
  "arbitrary",
] }
reth-rpc-types = { git = "https://github.com/paradigmxyz/reth.git", tag = "v0.2.0-beta.6", default-features = false }
reth-rpc-types-compat = { git = "https://github.com/paradigmxyz/reth.git", tag = "v0.2.0-beta.6", default-features = false }
reth-revm = { git = "https://github.com/paradigmxyz/reth.git", tag = "v0.2.0-beta.6", default-features = false }

# Serde
serde = { version = "1.0.198", default-features = false, features = ["derive"] }
serde_json = { version = "1.0.115", default-features = false }
serde_with = { version = "2.3.1", default-features = false }

# Others
anyhow = { version = "1.0.82", default-features = false }
async-trait = { version = "0.1.80", default-features = false }
auto_impl = { version = "1.1.0", default-features = false }
bytes = { version = "1.6.0", default-features = false }
dotenvy = { version = "0.15.7", default-features = false }
env_logger = { version = "0.11.3", default-features = false }
eyre = { version = "0.6.12", default-features = false }

foundry-config = { git = "https://github.com/foundry-rs/foundry", branch = "master" }
futures = { version = "0.3.30", default-features = false }
hex = { version = "0.4.3", default-features = false }
itertools = { version = "0.12.1", default-features = false }
lazy_static = { version = "1.4.0", default-features = false }
log = { version = "0.4.21", default-features = false }
mongodb = { version = "2.8.2", default-features = false, features = ["tokio-runtime"] }
rayon = { version = "1.10.0", default-features = false, optional = true }
reqwest = { version = "0.12.3", default-features = false }
rstest = { version = "0.19.0", default-features = false }

testcontainers = { version = "0.15.0", default-features = false, optional = true }
thiserror = { version = "1.0.58", default-features = false }
tokio = { version = "1.37.0", features = ["macros"] }
tokio-util = { version = "0.7.10", features = ["codec"], default-features = false, optional = true }
tokio-stream = { version = "0.1.15", default-features = false, optional = true }
tower = { version = "0.4.13", default-features = false }
tower-http = { version = "0.4.4", default-features = false }
tracing = { version = "0.1.40", default-features = false }
tracing-subscriber = { version = "0.3.18", features = ["env-filter"] }
url = { version = "2.5.0", default-features = false }
walkdir = { version = "2.5.0", default-features = false }
rand = { version = "0.8.5", default-features = false, optional = true }

# Prometheus
governor = { version = "0.6.0", default-features = false, features = ["std"] }
prometheus = { version = "0.13.0", default-features = false }
hyper = { version = "1.3.1", default-features = false }
hyper-util = { version = "0.1.3", default-features = false, features = ["server"] }
http-body-util = { version = "0.1.1", default-features = false }
pin-project-lite = { version = "0.2", default-features = false }


# In order to use dojo-test-utils, we need to explicitly declare the same patches as them in our Cargo.toml
# Otherwise, underlying dependencies of dojo will not be patched and we will get a compilation error
# see https://github.com/dojoengine/dojo/issues/563
# When making changes to the rev, please also update to make file to the same rev in the `install-katana` rule.
dojo-test-utils = { git = 'https://github.com/dojoengine/dojo', tag = "v0.6.0-alpha.6", default-features = false }
katana-core = { git = 'https://github.com/dojoengine/dojo', tag = "v0.6.0-alpha.6", features = ["messaging"] }
katana-primitives = { git = 'https://github.com/dojoengine/dojo', tag = "v0.6.0-alpha.6", default-features = false, features = ["serde"] }
arbitrary = { version = "1", features = ["derive"] }

[patch."https://github.com/starkware-libs/blockifier"]
blockifier = { git = "https://github.com/dojoengine/blockifier", rev = "d38b979" }

[patch.crates-io]
cairo-felt = { git = "https://github.com/dojoengine/cairo-rs.git", rev = "1031381" }
cairo-vm = { git = "https://github.com/dojoengine/cairo-rs.git", rev = "1031381" }
# we patch starknet_api because the version v0.7.0-rc.0 was removed from crates.io
# we need v0.7.0-rc.0 to be compatible with dojo.
starknet_api = { git = "https://github.com/starkware-libs/starknet-api.git", tag = "v0.7.0-rc.0" }

[dev-dependencies]
rstest = { version = "0.19.0", default-features = false }
toml = { version = "0.8.12", default-features = false }

[features]
testing = [
  "testcontainers",
  "rayon",
  "ef-testing",
  "tokio-util",
  "tokio-stream",
  "rand",
]
hive = []
arbitrary = ["rand"]

[[bin]]
name = "katana_genesis"
required-features = ["testing"]

[[bin]]
name = "hive_genesis"
required-features = ["testing"]

[[bin]]
name = "hive_chain"
required-features = ["testing"]<|MERGE_RESOLUTION|>--- conflicted
+++ resolved
@@ -84,13 +84,9 @@
 
 [dependencies]
 # Starknet dependencies
-<<<<<<< HEAD
-cainome = { git = "https://github.com/cartridge-gg/cainome.git", tag = "v0.2.5", default-features = false, features = ["abigen-rs"] }
-=======
 cainome = { git = "https://github.com/cartridge-gg/cainome.git", tag = "v0.2.6", default-features = false, features = [
   "abigen-rs",
 ] }
->>>>>>> 371d184f
 cairo-lang-starknet = { version = "2.5.4", default-features = false }
 ef-testing = { git = "https://github.com/kkrt-labs/ef-tests.git", rev = "e215eb2", default-features = false, features = ["v0"], optional = true }
 starknet = { version = "0.9.0", default-features = false }
