--- conflicted
+++ resolved
@@ -65,20 +65,12 @@
 reth-rpc-types = { git = "https://github.com/paradigmxyz/reth.git", tag = "v1.0.0", default-features = false, features = [
   "arbitrary",
 ] }
-<<<<<<< HEAD
-reth-rpc-types-compat = { git = "https://github.com/paradigmxyz/reth.git", tag = "v0.2.0-beta.8", default-features = false }
-reth-rpc = { git = "https://github.com/paradigmxyz/reth.git", tag = "v0.2.0-beta.8", default-features = false }
-reth-revm = { git = "https://github.com/paradigmxyz/reth.git", tag = "v0.2.0-beta.8", default-features = false }
-reth-evm-ethereum = { git = "https://github.com/paradigmxyz/reth.git", tag = "v0.2.0-beta.8", default-features = false }
-reth-node-api = { git = "https://github.com/paradigmxyz/reth.git", tag = "v0.2.0-beta.8", default-features = false }
-revm-inspectors = { git = "https://github.com/paradigmxyz/evm-inspectors", rev = "2b6fff1" }
-=======
 reth-rpc-types-compat = { git = "https://github.com/paradigmxyz/reth.git", tag = "v1.0.0", default-features = false }
+reth-rpc = { git = "https://github.com/paradigmxyz/reth.git", tag = "v1.0.0", default-features = false }
 reth-revm = { git = "https://github.com/paradigmxyz/reth.git", tag = "v1.0.0", default-features = false }
 reth-evm-ethereum = { git = "https://github.com/paradigmxyz/reth.git", tag = "v1.0.0", default-features = false }
 reth-node-api = { git = "https://github.com/paradigmxyz/reth.git", tag = "v1.0.0", default-features = false }
 revm-inspectors = "0.1"
->>>>>>> 4003bd05
 
 # Serde
 serde = { version = "1", default-features = false, features = ["derive"] }
