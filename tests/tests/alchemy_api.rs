--- conflicted
+++ resolved
@@ -3,9 +3,11 @@
 use std::str::FromStr;
 
 use alloy_dyn_abi::DynSolValue;
-<<<<<<< HEAD
 use kakarot_rpc::{
-    models::{balance::TokenBalances, felt::Felt252Wrapper},
+    models::{
+        felt::Felt252Wrapper,
+        token::{TokenBalances, TokenMetadata},
+    },
     test_utils::{
         eoa::Eoa as _,
         evm_contract::KakarotEvmContract,
@@ -14,17 +16,6 @@
         rpc::{start_kakarot_rpc_server, RawRpcParamsBuilder},
     },
 };
-=======
-use kakarot_rpc::models::felt::Felt252Wrapper;
-use kakarot_rpc::models::token::TokenBalances;
-use kakarot_rpc::models::token::TokenMetadata;
-use kakarot_rpc::test_utils::eoa::Eoa as _;
-use kakarot_rpc::test_utils::evm_contract::KakarotEvmContract;
-use kakarot_rpc::test_utils::fixtures::{erc20, setup};
-use kakarot_rpc::test_utils::katana::Katana;
-use kakarot_rpc::test_utils::rpc::start_kakarot_rpc_server;
-use kakarot_rpc::test_utils::rpc::RawRpcParamsBuilder;
->>>>>>> 2cfcfdf8
 use reth_primitives::{Address, U256};
 use rstest::*;
 use serde_json::Value;
