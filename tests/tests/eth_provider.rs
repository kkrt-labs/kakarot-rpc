--- conflicted
+++ resolved
@@ -755,7 +755,6 @@
         .await
         .expect("failed to send transaction");
 
-<<<<<<< HEAD
     // Prepare the relayer
     let relayer = katana.sequencer.account();
     let relayer_balance = eth_client
@@ -785,8 +784,6 @@
     .await
     .expect("Failed to relay transaction");
 
-=======
->>>>>>> 18e1c657
     // Retrieve the current size of the mempool
     let mempool_size_after_send = eth_client.mempool().pool_size();
     // Assert that the number of pending transactions in the mempool is 1
