#![allow(clippy::used_underscore_binding)]
#![cfg(feature = "testing")]
use std::str::FromStr;
use std::sync::Arc;

use kakarot_rpc::eth_provider::constant::{HASH_HEX_STRING_LEN, LIMIT_LOGS, STARKNET_MODULUS, TRANSACTION_MAX_RETRIES};
use kakarot_rpc::eth_provider::database::types::transaction::{StoredPendingTransaction, StoredTransaction};
use kakarot_rpc::eth_provider::provider::EthereumProvider;
use kakarot_rpc::eth_provider::utils::into_filter;
use kakarot_rpc::models::felt::Felt252Wrapper;
use kakarot_rpc::test_utils::eoa::Eoa;
use kakarot_rpc::test_utils::evm_contract::{EvmContract, TransactionInfo, TxCommonInfo, TxLegacyInfo};
use kakarot_rpc::test_utils::fixtures::{contract_empty, counter, katana, setup};
use kakarot_rpc::test_utils::mongo::{BLOCK_HASH, BLOCK_NUMBER};
use kakarot_rpc::test_utils::tx_waiter::watch_tx;
use kakarot_rpc::test_utils::{evm_contract::KakarotEvmContract, katana::Katana};
use reth_primitives::transaction::Signature;
use reth_primitives::{
    sign_message, Address, BlockNumberOrTag, Bytes, Transaction, TransactionSigned, TxEip1559, TxKind, B256, U256, U64,
};
use reth_rpc_types::request::TransactionInput;
use reth_rpc_types::serde_helpers::JsonStorageKey;
use reth_rpc_types::{Filter, FilterBlockOption, FilterChanges, Log, RpcBlockHash, Topic, TransactionRequest};
use rstest::*;
use starknet::core::types::BlockTag;
use starknet_crypto::FieldElement;

#[rstest]
#[awt]
#[tokio::test(flavor = "multi_thread")]
async fn test_block_number(#[future] katana: Katana, _setup: ()) {
    // Given
    let eth_provider = katana.eth_provider();

    // When
    let block_number = eth_provider.block_number().await.unwrap();

    // Then
    // Catch the most recent block number of the mocked Mongo Database
    let expected = U64::from(katana.most_recent_transaction().unwrap().block_number.unwrap());
    assert_eq!(block_number, expected);
}

#[rstest]
#[awt]
#[tokio::test(flavor = "multi_thread")]
async fn test_chain_id(#[future] katana: Katana, _setup: ()) {
    // Given
    let eth_provider = katana.eth_provider();

    // When
    let chain_id = eth_provider.chain_id().await.unwrap().unwrap_or_default();

    // Then
    // ASCII code for "test" is 0x74657374
    // Since kaka_test > u32::MAX, we should return the last 4 bytes of the chain_id.
    assert_eq!(chain_id, U64::from(0x7465_7374_u64));
}

#[rstest]
#[awt]
#[tokio::test(flavor = "multi_thread")]
async fn test_block_by_hash(#[future] katana: Katana, _setup: ()) {
    // Given
    let eth_provider = katana.eth_provider();
    let block_hash = katana.most_recent_transaction().unwrap().block_hash.unwrap();

    // When
    let block = eth_provider.block_by_hash(block_hash, false).await.unwrap().unwrap();

    // Then
    assert_eq!(block.inner.header, katana.header_by_hash(block_hash).unwrap());
}

#[rstest]
#[awt]
#[tokio::test(flavor = "multi_thread")]
async fn test_block_by_number(#[future] katana: Katana, _setup: ()) {
    // Given
    let eth_provider = katana.eth_provider();
    let block_number = katana.most_recent_transaction().unwrap().block_number.unwrap();

    // When: Retrieving block by specific block number
    let block = eth_provider.block_by_number(BlockNumberOrTag::Number(block_number), false).await.unwrap().unwrap();

    // Then: Ensure the retrieved block has the expected block number
    assert_eq!(block.header.number, Some(block_number));

    // When: Retrieving earliest block
    let block = eth_provider.block_by_number(BlockNumberOrTag::Earliest, false).await.unwrap().unwrap();

    // Then: Ensure the retrieved block has block number zero
    assert_eq!(block.header.number, Some(0));

    // When: Retrieving latest block
    let block = eth_provider.block_by_number(BlockNumberOrTag::Latest, false).await.unwrap().unwrap();

    // Then: Ensure the retrieved block has the same block number as the most recent transaction
    assert_eq!(block.header.number, Some(block_number));

    // When: Retrieving finalized block
    let block = eth_provider.block_by_number(BlockNumberOrTag::Finalized, false).await.unwrap().unwrap();

    // Then: Ensure the retrieved block has the same block number as the most recent transaction
    assert_eq!(block.header.number, Some(block_number));

    // When: Retrieving safe block
    let block = eth_provider.block_by_number(BlockNumberOrTag::Safe, false).await.unwrap().unwrap();

    // Then: Ensure the retrieved block has the same block number as the most recent transaction
    assert_eq!(block.header.number, Some(block_number));
}

#[rstest]
#[awt]
#[tokio::test(flavor = "multi_thread")]
async fn test_block_transaction_count_by_hash(#[future] katana: Katana, _setup: ()) {
    // Given
    let eth_provider = katana.eth_provider();

    // When
    let count = eth_provider.block_transaction_count_by_hash(*BLOCK_HASH).await.unwrap().unwrap();

    // Then
    assert_eq!(count, U256::from(3));

    // When
    let count = eth_provider
        .block_transaction_count_by_hash(katana.most_recent_transaction().unwrap().block_hash.unwrap())
        .await
        .unwrap()
        .unwrap();

    // Then
    assert_eq!(count, U256::from(1));
}

#[rstest]
#[awt]
#[tokio::test(flavor = "multi_thread")]
async fn test_block_transaction_count_by_number(#[future] katana: Katana, _setup: ()) {
    // Given: Ethereum provider instance
    let eth_provider = katana.eth_provider();

    // When: Retrieving transaction count for a specific block number
    let count =
        eth_provider.block_transaction_count_by_number(BlockNumberOrTag::Number(BLOCK_NUMBER)).await.unwrap().unwrap();

    // Then: Ensure the retrieved transaction count matches the expected value
    assert_eq!(count, U256::from(3));

    // When: Retrieving transaction count for the block of the most recent transaction
    let block_number = katana.most_recent_transaction().unwrap().block_number.unwrap();
    let count =
        eth_provider.block_transaction_count_by_number(BlockNumberOrTag::Number(block_number)).await.unwrap().unwrap();

    // Then: Ensure the retrieved transaction count matches the expected value
    assert_eq!(count, U256::from(1));
}

#[rstest]
#[awt]
#[tokio::test(flavor = "multi_thread")]
async fn test_balance(#[future] katana: Katana, _setup: ()) {
    // Given
    let eth_provider = katana.eth_provider();
    let eoa = katana.eoa();

    // When
    let eoa_balance = eth_provider.balance(eoa.evm_address().unwrap(), None).await.unwrap();

    // Then
    assert!(eoa_balance > U256::ZERO);
}

#[rstest]
#[awt]
#[tokio::test(flavor = "multi_thread")]
async fn test_storage_at(#[future] counter: (Katana, KakarotEvmContract), _setup: ()) {
    // Given
    let katana = counter.0;
    let counter = counter.1;
    let eth_provider = katana.eth_provider();
    let eoa = katana.eoa();
    let counter_address: Felt252Wrapper = counter.evm_address.into();
    let counter_address = counter_address.try_into().expect("Failed to convert EVM address");

    // When
    eoa.call_evm_contract(&counter, "inc", (), 0).await.expect("Failed to increment counter");

    // Then
    let count = eth_provider.storage_at(counter_address, JsonStorageKey::from(U256::from(0)), None).await.unwrap();
    assert_eq!(count, B256::left_padding_from(&[0x1]));
}

#[rstest]
#[awt]
#[tokio::test(flavor = "multi_thread")]
async fn test_nonce_eoa(#[future] katana: Katana, _setup: ()) {
    // Given
    let eth_provider = katana.eth_provider();

    // When
    let nonce = eth_provider.transaction_count(Address::ZERO, None).await.unwrap();

    // Then
    // Zero address shouldn't throw 'ContractNotFound', but return zero
    assert_eq!(U256::from(0), nonce);
}

#[rstest]
#[awt]
#[tokio::test(flavor = "multi_thread")]
async fn test_nonce_contract_account(#[future] counter: (Katana, KakarotEvmContract), _setup: ()) {
    // Given
    let katana = counter.0;
    let counter = counter.1;
    let eth_provider = katana.eth_provider();
    let counter_address: Felt252Wrapper = counter.evm_address.into();
    let counter_address = counter_address.try_into().expect("Failed to convert EVM address");

    // When
    let nonce_initial = eth_provider.transaction_count(counter_address, None).await.unwrap();

    // Then
    assert_eq!(nonce_initial, U256::from(1));
}

#[rstest]
#[awt]
#[tokio::test(flavor = "multi_thread")]
async fn test_nonce(#[future] counter: (Katana, KakarotEvmContract), _setup: ()) {
    // Given
    let katana: Katana = counter.0;
    let counter = counter.1;
    let eth_provider = katana.eth_provider();
    let eoa = katana.eoa();

    let nonce_before = eth_provider.transaction_count(eoa.evm_address().unwrap(), None).await.unwrap();

    // When
    eoa.call_evm_contract(&counter, "inc", (), 0).await.expect("Failed to increment counter");

    // Then
    let nonce_after = eth_provider.transaction_count(eoa.evm_address().unwrap(), None).await.unwrap();
    assert_eq!(nonce_before + U256::from(1), nonce_after);
}

#[rstest]
#[awt]
#[tokio::test(flavor = "multi_thread")]
async fn test_get_code(#[future] counter: (Katana, KakarotEvmContract), _setup: ()) {
    // Given
    let katana: Katana = counter.0;
    let counter = counter.1;
    let eth_provider = katana.eth_provider();
    let counter_address: Felt252Wrapper = counter.evm_address.into();
    let counter_address = counter_address.try_into().expect("Failed to convert EVM address");

    // When
    let bytecode = eth_provider.get_code(counter_address, None).await.unwrap();

    // Then
    let counter_bytecode = <KakarotEvmContract as EvmContract>::load_contract_bytecode("Counter")
        .expect("Failed to load counter bytecode");
    let expected =
        counter_bytecode.deployed_bytecode.unwrap().bytecode.unwrap().object.into_bytes().unwrap().as_ref().to_vec();
    assert_eq!(bytecode, Bytes::from(expected));
}

#[rstest]
#[awt]
#[tokio::test(flavor = "multi_thread")]
async fn test_get_logs_block_range(#[future] katana: Katana, _setup: ()) {
    // Given
    let provider = katana.eth_provider();

    // When
    let logs = provider.get_logs(Filter::default()).await.expect("Failed to get logs");

    // Then
    let FilterChanges::Logs(logs) = logs else { panic!("Expected logs") };
    assert!(!logs.is_empty());
}

/// Utility function to filter logs using the Ethereum provider.
/// Takes a filter and a provider, and returns the corresponding logs.
async fn filter_logs(filter: Filter, provider: Arc<dyn EthereumProvider>) -> Vec<Log> {
    // Call the provider to get logs using the filter.
    let logs = provider.get_logs(filter).await.expect("Failed to get logs");
    // If the result contains logs, return them, otherwise panic with an error.
    match logs {
        FilterChanges::Logs(logs) => logs,
        _ => panic!("Expected logs"),
    }
}

#[rstest]
#[awt]
#[tokio::test(flavor = "multi_thread")]
<<<<<<< HEAD
async fn test_get_logs_limit(#[future] katana: Katana, _setup: ()) {
    // Get the Ethereum provider from Katana.
    let provider = katana.eth_provider();

    // Set the limit of logs to be retrieved.
    std::env::set_var("LIMIT_LOGS", "500");

    // Add mock logs to the Katana instance's database.
    // The number of logs added is LIMIT_LOGS + 20, ensuring there are more logs than the limit.
    katana.add_mock_logs(((*LIMIT_LOGS).unwrap() + 20) as usize).await;

    // Assert that the number of logs returned by filter_logs is equal to the limit.
    // This ensures that the log retrieval respects the LIMIT_LOGS constraint.
    assert_eq!(filter_logs(Filter::default(), provider.clone()).await.len(), (*LIMIT_LOGS).unwrap() as usize);
=======
async fn test_get_logs_block_filter(#[future] katana: Katana, _setup: ()) {
    // Get the Ethereum provider from Katana.
    let provider = katana.eth_provider();

    // Get the first transaction from Katana.
    let first_transaction = katana.first_transaction().unwrap();
    let block_number = first_transaction.block_number.unwrap();
    let block_hash = first_transaction.block_hash.unwrap();

    // Get logs by block number from Katana.
    let logs_katana_block_number = katana.logs_by_block_number(block_number);
    // Get logs for a range of blocks from Katana.
    let logs_katana_block_range = katana.logs_by_block_range(0..u64::MAX / 2);
    // Get logs by block hash from Katana.
    let logs_katana_block_hash = katana.logs_by_block_hash(block_hash);
    // Get all logs from Katana.
    let all_logs_katana = katana.all_logs();

    // Verify logs filtered by block number.
    assert_eq!(filter_logs(Filter::default().select(block_number), provider.clone()).await, logs_katana_block_number);
    // Verify logs filtered by block hash.
    assert_eq!(filter_logs(Filter::default().select(block_hash), provider.clone()).await, logs_katana_block_hash);
    // Verify all logs.
    assert_eq!(filter_logs(Filter::default().select(0..), provider.clone()).await, all_logs_katana);
    // Verify logs filtered by a range of blocks.
    assert_eq!(filter_logs(Filter::default().select(0..u64::MAX / 2), provider.clone()).await, logs_katana_block_range);
    // Verify that filtering by an empty range returns an empty result.
    assert!(filter_logs(Filter::default().select(0..0), provider.clone()).await.is_empty());
}

#[rstest]
#[awt]
#[tokio::test(flavor = "multi_thread")]
async fn test_get_logs_address_filter(#[future] katana: Katana, _setup: ()) {
    // Get the Ethereum provider from Katana.
    let provider = katana.eth_provider();

    // Get all logs from Katana.
    let all_logs_katana = katana.all_logs();

    // Get the first log address, or default address if logs are empty.
    let first_address = if all_logs_katana.is_empty() { Address::default() } else { all_logs_katana[0].address() };
    // Verify logs filtered by the first address.
    assert_eq!(
        filter_logs(Filter::new().address(vec![first_address]), provider.clone()).await,
        katana.logs_by_address(&[first_address])
    );

    // Create a vector to store a few addresses.
    let some_addresses: Vec<_> = all_logs_katana.iter().take(2).map(Log::address).collect();
    // Verify logs filtered by these few addresses.
    assert_eq!(
        filter_logs(Filter::new().address(some_addresses.clone()), provider.clone()).await,
        katana.logs_by_address(&some_addresses)
    );

    // Create a vector to store all addresses.
    let all_addresses: Vec<_> = all_logs_katana.iter().map(Log::address).collect();
    // Verify that all logs are retrieved when filtered by all addresses.
    assert_eq!(filter_logs(Filter::new().address(all_addresses), provider.clone()).await, all_logs_katana);
>>>>>>> c1aa4905
}

#[rstest]
#[awt]
#[tokio::test(flavor = "multi_thread")]
async fn test_get_logs_topics(#[future] katana: Katana, _setup: ()) {
    // Given
    let provider = katana.eth_provider();
    let logs = katana.logs_with_min_topics(3);
    let topic_one = logs[0].topics()[0];
    let topic_two = logs[1].topics()[1];
    let topic_three = logs[0].topics()[2];
    let topic_four = logs[1].topics()[2];

    // Filter on the first topic
    let filter = Filter {
        topics: [topic_one.into(), Topic::default(), Topic::default(), Topic::default()],
        ..Default::default()
    };
    assert_eq!(filter_logs(filter, provider.clone()).await.len(), 1);

    // Filter on the second topic
    let filter = Filter {
        topics: [Topic::default(), topic_two.into(), Topic::default(), Topic::default()],
        ..Default::default()
    };
    assert_eq!(filter_logs(filter, provider.clone()).await.len(), 1);

    // Filter on the combination of topics three and four (should return 2 logs)
    let filter = Filter {
        topics: [Topic::default(), Topic::default(), vec![topic_three, topic_four].into(), Topic::default()],
        ..Default::default()
    };
    assert_eq!(filter_logs(filter, provider.clone()).await.len(), 2);
}

#[rstest]
#[awt]
#[tokio::test(flavor = "multi_thread")]
async fn test_get_logs_address(#[future] katana: Katana, _setup: ()) {
    // Given
    let provider = katana.eth_provider();
    let logs = katana.logs_with_min_topics(3);
    let address_one = logs[0].address();
    let address_two = logs[1].address();

    // Filter on the first address
    let filter = Filter { address: address_one.into(), ..Default::default() };
    assert_eq!(filter_logs(filter, provider.clone()).await.len(), 1);

    // Filter on the second address
    let filter = Filter { address: address_two.into(), ..Default::default() };
    assert_eq!(filter_logs(filter, provider.clone()).await.len(), 1);

    // Filter on the combination of both addresses
    let filter = Filter { address: vec![address_one, address_two].into(), ..Default::default() };
    assert_eq!(filter_logs(filter, provider.clone()).await.len(), 2);
}

#[rstest]
#[awt]
#[tokio::test(flavor = "multi_thread")]
async fn test_get_logs_block_hash(#[future] katana: Katana, _setup: ()) {
    // Given
    let provider = katana.eth_provider();
    let logs = katana.logs_with_min_topics(0);
    let block_hash = logs[0].block_hash.unwrap();

    // Filter on block hash
    let filter = Filter { block_option: FilterBlockOption::AtBlockHash(block_hash), ..Default::default() };
    let filtered_logs = filter_logs(filter, provider.clone()).await;

    assert!(filtered_logs.iter().all(|log| log.block_hash.unwrap() == block_hash));
}

#[rstest]
#[awt]
#[tokio::test(flavor = "multi_thread")]
async fn test_get_code_empty(#[future] contract_empty: (Katana, KakarotEvmContract), _setup: ()) {
    // Given
    let katana: Katana = contract_empty.0;

    let counter = contract_empty.1;
    let eth_provider = katana.eth_provider();
    let counter_address: Felt252Wrapper = counter.evm_address.into();
    let counter_address = counter_address.try_into().expect("Failed to convert EVM address");

    // When
    let bytecode = eth_provider.get_code(counter_address, None).await.unwrap();

    // Then
    assert_eq!(bytecode, Bytes::default());
}

#[rstest]
#[awt]
#[tokio::test(flavor = "multi_thread")]
async fn test_get_code_no_contract(#[future] katana: Katana, _setup: ()) {
    // Given
    let eth_provider = katana.eth_provider();

    // When
    let bytecode = eth_provider.get_code(Address::random(), None).await.unwrap();

    // Then
    assert_eq!(bytecode, Bytes::default());
}

#[rstest]
#[awt]
#[tokio::test(flavor = "multi_thread")]
async fn test_estimate_gas(#[future] counter: (Katana, KakarotEvmContract), _setup: ()) {
    // Given
    let eoa = counter.0.eoa();
    let eth_provider = counter.0.eth_provider();
    let counter = counter.1;

    let chain_id = eth_provider.chain_id().await.unwrap().unwrap_or_default();
    let counter_address: Felt252Wrapper = counter.evm_address.into();

    let request = TransactionRequest {
        from: Some(eoa.evm_address().unwrap()),
        to: Some(TxKind::Call(counter_address.try_into().unwrap())),
        input: TransactionInput { input: None, data: Some(Bytes::from_str("0x371303c0").unwrap()) }, // selector of "function inc()"
        chain_id: Some(chain_id.to::<u64>()),
        ..Default::default()
    };

    // When
    let estimate = eth_provider.estimate_gas(request, None).await.unwrap();

    // Then
    assert!(estimate > U256::from(0));
}

#[rstest]
#[awt]
#[tokio::test(flavor = "multi_thread")]
async fn test_fee_history(#[future] katana: Katana, _setup: ()) {
    // Retrieve the Ethereum provider from the Katana instance.
    let eth_provider = katana.eth_provider();

    // Retrieve the most recent block number.
    let newest_block = katana.most_recent_transaction().unwrap().block_number.unwrap();

    // To ensure that the range includes all mocked blocks.
    let block_count = u64::MAX;

    // Get the total number of blocks in the database.
    let nbr_blocks = katana.count_block();

    // Call the fee_history method of the Ethereum provider.
    let fee_history =
        eth_provider.fee_history(U64::from(block_count), BlockNumberOrTag::Number(newest_block), None).await.unwrap();

    // Verify that the length of the base_fee_per_gas list in the fee history is equal
    // to the total number of blocks plus one.
    assert_eq!(fee_history.base_fee_per_gas.len(), nbr_blocks + 1);

    // Verify that the length of the gas_used_ratio list in the fee history is equal
    // to the total number of blocks.
    assert_eq!(fee_history.gas_used_ratio.len(), nbr_blocks);

    // Verify that the oldest block in the fee history is equal to zero.
    assert_eq!(fee_history.oldest_block, 0);
}

#[rstest]
#[awt]
#[tokio::test(flavor = "multi_thread")]
#[cfg(feature = "hive")]
async fn test_predeploy_eoa(#[future] katana: Katana, _setup: ()) {
    use futures::future::join_all;
    use kakarot_rpc::eth_provider::constant::CHAIN_ID;
    use kakarot_rpc::test_utils::eoa::KakarotEOA;
    use reth_primitives::B256;
    use starknet::providers::Provider;

    // Given
    let eoa = katana.eoa();
    let eth_provider = katana.eth_provider();
    let starknet_provider = eth_provider.starknet_provider();
    let other_eoa_1 = KakarotEOA::new(B256::from_str(&format!("0x{:0>64}", "0abde1")).unwrap(), eth_provider.clone());
    let other_eoa_2 = KakarotEOA::new(B256::from_str(&format!("0x{:0>64}", "0abde2")).unwrap(), eth_provider.clone());
    let chain_id = starknet_provider.chain_id().await.unwrap();
    CHAIN_ID.set(chain_id).expect("Failed to set chain id");

    let evm_address = eoa.evm_address().unwrap();
    let balance_before = eth_provider.balance(eoa.evm_address().unwrap(), None).await.unwrap();
    eoa.transfer(other_eoa_1.evm_address().unwrap(), 1).await.expect("Failed to transfer funds to other eoa 1");
    // Sleep for 2 seconds to let the transaction pass
    tokio::time::sleep(tokio::time::Duration::from_secs(2)).await;
    eoa.transfer(other_eoa_2.evm_address().unwrap(), 2).await.expect("Failed to transfer funds to other eoa 2");
    // Sleep for 2 seconds to let the transaction pass
    tokio::time::sleep(tokio::time::Duration::from_secs(2)).await;

    // When
    let t1 = tokio::task::spawn(async move {
        other_eoa_1.transfer(evm_address, 1).await.expect("Failed to transfer funds back to eoa");
    });
    let t2 = tokio::task::spawn(async move {
        other_eoa_2.transfer(evm_address, 1).await.expect("Failed to transfer funds back to eoa");
    });
    join_all([t1, t2]).await;

    // Then
    // Await all transactions to pass
    while starknet_provider.block_number().await.unwrap() < 6 {
        tokio::time::sleep(tokio::time::Duration::from_secs(1)).await;
    }
    let balance_after = eth_provider.balance(evm_address, None).await.unwrap();
    assert_eq!(balance_after, balance_before - U256::from(1));
}

#[rstest]
#[awt]
#[tokio::test(flavor = "multi_thread")]
async fn test_block_receipts(#[future] katana: Katana, _setup: ()) {
    // Given: Ethereum provider instance and the most recent transaction
    let eth_provider = katana.eth_provider();
    let transaction = katana.most_recent_transaction().unwrap();

    // Then: Retrieve receipts by block number
    let receipts = eth_provider
        .block_receipts(Some(reth_rpc_types::BlockId::Number(BlockNumberOrTag::Number(
            transaction.block_number.unwrap(),
        ))))
        .await
        .unwrap()
        .unwrap();
    assert_eq!(receipts.len(), 1);
    let receipt = receipts.first().unwrap();
    assert_eq!(receipt.transaction_index, transaction.transaction_index);
    assert_eq!(receipt.block_hash, transaction.block_hash);
    assert_eq!(receipt.block_number, transaction.block_number);

    // Then: Retrieve receipts by block hash
    let receipts = eth_provider
        .block_receipts(Some(reth_rpc_types::BlockId::Hash(RpcBlockHash::from(transaction.block_hash.unwrap()))))
        .await
        .unwrap()
        .unwrap();
    assert_eq!(receipts.len(), 1);
    let receipt = receipts.first().unwrap();
    assert_eq!(receipt.transaction_index, transaction.transaction_index);
    assert_eq!(receipt.block_hash, transaction.block_hash);
    assert_eq!(receipt.block_number, transaction.block_number);

    // Then: Attempt to retrieve receipts for a non-existing block
    let receipts = eth_provider
        .block_receipts(Some(reth_rpc_types::BlockId::Hash(RpcBlockHash::from(B256::from(U256::from(0x00c0_fefe))))))
        .await
        .unwrap();
    assert!(receipts.is_none());
}

#[rstest]
#[awt]
#[tokio::test(flavor = "multi_thread")]
async fn test_to_starknet_block_id(#[future] katana: Katana, _setup: ()) {
    // Given: Ethereum provider instance and the most recent transaction
    let eth_provider = katana.eth_provider();
    let transaction = katana.most_recent_transaction().unwrap();

    // When: Convert block number identifier to StarkNet block identifier
    let block_id = reth_rpc_types::BlockId::Number(BlockNumberOrTag::Number(transaction.block_number.unwrap()));
    let pending_starknet_block_id = eth_provider.to_starknet_block_id(block_id).await.unwrap();

    // When: Convert block hash identifier to StarkNet block identifier
    let some_block_hash = reth_rpc_types::BlockId::Hash(RpcBlockHash::from(transaction.block_hash.unwrap()));
    let some_starknet_block_hash = eth_provider.to_starknet_block_id(some_block_hash).await.unwrap();

    // When: Convert block tag identifier to StarkNet block identifier
    let pending_block_tag = reth_rpc_types::BlockId::Number(BlockNumberOrTag::Pending);
    let pending_block_tag_starknet = eth_provider.to_starknet_block_id(pending_block_tag).await.unwrap();

    // When: Attempt to convert an unknown block number identifier to StarkNet block identifier
    let unknown_block_number = reth_rpc_types::BlockId::Number(BlockNumberOrTag::Number(u64::MAX));
    let unknown_starknet_block_number = eth_provider.to_starknet_block_id(unknown_block_number).await;

    // Then: Ensure the converted StarkNet block identifiers match the expected values
    assert_eq!(pending_starknet_block_id, starknet::core::types::BlockId::Number(transaction.block_number.unwrap()));
    assert_eq!(
        some_starknet_block_hash,
        starknet::core::types::BlockId::Hash(
            FieldElement::from_bytes_be(
                &U256::from_be_slice(transaction.block_hash.unwrap().as_slice())
                    .wrapping_rem(STARKNET_MODULUS)
                    .to_be_bytes()
            )
            .unwrap()
        )
    );
    assert_eq!(pending_block_tag_starknet, starknet::core::types::BlockId::Tag(BlockTag::Pending));
    assert!(unknown_starknet_block_number.is_err());
}

#[rstest]
#[awt]
#[tokio::test(flavor = "multi_thread")]
async fn test_send_raw_transaction(#[future] katana: Katana, _setup: ()) {
    // Given
    let eth_provider = katana.eth_provider();
    let chain_id = eth_provider.chain_id().await.unwrap_or_default().unwrap_or_default().to();

    // Create a sample transaction
    let transaction = Transaction::Eip1559(TxEip1559 {
        chain_id,
        nonce: 0,
        gas_limit: 21000,
        to: TxKind::Call(Address::random()),
        value: U256::from(1000),
        input: Bytes::default(),
        max_fee_per_gas: 875_000_000,
        max_priority_fee_per_gas: 0,
        access_list: Default::default(),
    });

    // Sign the transaction
    let signature = sign_message(katana.eoa().private_key(), transaction.signature_hash()).unwrap();
    let transaction_signed = TransactionSigned::from_transaction_and_signature(transaction, signature);

    // Send the transaction
    let _ = eth_provider
        .send_raw_transaction(transaction_signed.envelope_encoded())
        .await
        .expect("failed to send transaction");

    // Retrieve the transaction from the database
    let tx: Option<StoredPendingTransaction> =
        eth_provider.database().get_one(None, None).await.expect("Failed to get transaction");

    // Assert that the number of retries is 0
    assert_eq!(0, tx.clone().unwrap().retries);

    let tx = tx.unwrap().tx;

    // Assert the transaction hash and block number
    assert_eq!(tx.hash, transaction_signed.hash());
    assert!(tx.block_number.is_none());
}

#[rstest]
#[awt]
#[tokio::test(flavor = "multi_thread")]
async fn test_send_raw_transaction_eip_155(#[future] counter: (Katana, KakarotEvmContract), _setup: ()) {
    // Given
    let katana = counter.0;
    let counter = counter.1;
    let counter_address: Felt252Wrapper = counter.evm_address.into();
    let counter_address = counter_address.try_into().expect("Failed to convert EVM address");

    let eth_provider = katana.eth_provider();
    let nonce: u64 = katana.eoa().nonce().await.unwrap().try_into().expect("Failed to convert nonce");

    // Create a sample transaction
    let transaction = counter
        .prepare_call_transaction(
            "inc",
            (),
            &TransactionInfo::LegacyInfo(TxLegacyInfo {
                common: TxCommonInfo { nonce, ..Default::default() },
                gas_price: 1,
            }),
        )
        .unwrap();

    // Sign the transaction
    let signature = sign_message(katana.eoa().private_key(), transaction.signature_hash()).unwrap();
    let transaction_signed = TransactionSigned::from_transaction_and_signature(transaction, signature);

    // Set the WHITE_LISTED_EIP_155_TRANSACTION_HASHES env var to the hash
    // and add a blank space and an unknown hash to test the env var
    let hash = transaction_signed.hash();
    let random_hash = B256::random();
    std::env::set_var("WHITE_LISTED_EIP_155_TRANSACTION_HASHES", format!("{hash}, {random_hash}"));

    // Send the transaction
    let tx_hash = eth_provider
        .send_raw_transaction(transaction_signed.envelope_encoded())
        .await
        .expect("failed to send transaction");

    let bytes = tx_hash.0;
    let starknet_tx_hash = FieldElement::from_bytes_be(&bytes).unwrap();

    watch_tx(eth_provider.starknet_provider(), starknet_tx_hash, std::time::Duration::from_millis(300), 60)
        .await
        .expect("Tx polling failed");

    // Then
    let count = eth_provider.storage_at(counter_address, JsonStorageKey::from(U256::from(0)), None).await.unwrap();
    assert_eq!(count, B256::left_padding_from(&[0x1]));
}

#[rstest]
#[awt]
#[tokio::test(flavor = "multi_thread")]
async fn test_send_raw_transaction_wrong_signature(#[future] katana: Katana, _setup: ()) {
    // Given
    let eth_provider = katana.eth_provider();

    // Create a sample transaction
    let transaction = Transaction::Eip1559(TxEip1559 {
        chain_id: 1,
        gas_limit: 21000,
        to: TxKind::Call(Address::random()),
        value: U256::from(1000),
        max_fee_per_gas: 875_000_000,
        ..Default::default()
    });

    // Sign the transaction
    let signature = sign_message(katana.eoa().private_key(), transaction.signature_hash()).unwrap();
    let mut transaction_signed = TransactionSigned::from_transaction_and_signature(transaction, signature);

    // Set an incorrect signature
    transaction_signed.signature = Signature::default();

    // Send the transaction
    let _ = eth_provider.send_raw_transaction(transaction_signed.envelope_encoded()).await;

    // Retrieve the transaction from the database
    let tx: Option<StoredPendingTransaction> =
        eth_provider.database().get_one(None, None).await.expect("Failed to get transaction");

    // Assert that no transaction is found
    assert!(tx.is_none());
}

#[rstest]
#[awt]
#[tokio::test(flavor = "multi_thread")]
async fn test_transaction_by_hash(#[future] katana: Katana, _setup: ()) {
    // Given
    // Retrieve an instance of the Ethereum provider from the test environment
    let eth_provider = katana.eth_provider();
    let chain_id = eth_provider.chain_id().await.unwrap().unwrap_or_default().to();

    // Retrieve the first transaction from the test environment
    let first_transaction = katana.first_transaction().unwrap();

    // Check if the first transaction is returned correctly by the `transaction_by_hash` method
    assert_eq!(eth_provider.transaction_by_hash(first_transaction.hash).await.unwrap().unwrap(), first_transaction);

    // Check if a non-existent transaction returns None
    assert!(eth_provider.transaction_by_hash(B256::random()).await.unwrap().is_none());

    // Generate a pending transaction to be stored in the pending transactions collection
    // Create a sample transaction
    let transaction = Transaction::Eip1559(TxEip1559 {
        chain_id,
        gas_limit: 21000,
        to: TxKind::Call(Address::random()),
        value: U256::from(1000),
        max_fee_per_gas: 875_000_000,
        ..Default::default()
    });

    // Sign the transaction
    let signature = sign_message(katana.eoa().private_key(), transaction.signature_hash()).unwrap();
    let transaction_signed = TransactionSigned::from_transaction_and_signature(transaction, signature);

    // Send the transaction
    let _ = eth_provider
        .send_raw_transaction(transaction_signed.envelope_encoded())
        .await
        .expect("failed to send transaction");

    // Retrieve the pending transaction from the database
    let mut stored_transaction: StoredPendingTransaction =
        eth_provider.database().get_one(None, None).await.expect("Failed to get transaction").unwrap();

    let tx = stored_transaction.clone().tx;

    // Check if the pending transaction is returned correctly by the `transaction_by_hash` method
    assert_eq!(eth_provider.transaction_by_hash(tx.hash).await.unwrap().unwrap(), tx);

    // Modify the block number of the pending transaction
    stored_transaction.tx.block_number = Some(1111);

    // Insert the transaction into the final transaction collection
    let filter = into_filter("tx.hash", &stored_transaction.tx.hash, HASH_HEX_STRING_LEN);
    eth_provider
        .database()
        .update_one::<StoredTransaction>(stored_transaction.tx.into(), filter, true)
        .await
        .expect("Failed to insert documents");

    // Check if the final transaction is returned correctly by the `transaction_by_hash` method
    assert_eq!(eth_provider.transaction_by_hash(tx.hash).await.unwrap().unwrap().block_number, Some(1111));
}

#[rstest]
#[awt]
#[tokio::test(flavor = "multi_thread")]
async fn test_retry_transactions(#[future] katana: Katana, _setup: ()) {
    // Given
    let eth_provider = katana.eth_provider();

    // Insert the first transaction into the pending transactions collection with 0 retry
    let transaction1 = katana.eoa().mock_transaction_with_nonce(0).await.expect("Failed to get mock transaction");
    eth_provider
        .database()
        .update_one::<StoredPendingTransaction>(
            transaction1.clone().into(),
            into_filter("tx.hash", &transaction1.hash, HASH_HEX_STRING_LEN),
            true,
        )
        .await
        .expect("Failed to insert pending transaction in database");

    // Insert the transaction into the pending transactions collection with TRANSACTION_MAX_RETRIES + 1 retry
    // Shouldn't be retried as it has reached the maximum number of retries
    let transaction2 = katana.eoa().mock_transaction_with_nonce(1).await.expect("Failed to get mock transaction");
    eth_provider
        .database()
        .update_one::<StoredPendingTransaction>(
            StoredPendingTransaction::new(transaction2.clone(), *TRANSACTION_MAX_RETRIES + 1),
            into_filter("tx.hash", &transaction2.hash, HASH_HEX_STRING_LEN),
            true,
        )
        .await
        .expect("Failed to insert pending transaction in database");

    // Insert the transaction into both the mined transactions and pending transactions collections
    // Shouln't be retried as it has already been mined
    let transaction3 = katana.eoa().mock_transaction_with_nonce(2).await.expect("Failed to get mock transaction");
    eth_provider
        .database()
        .update_one::<StoredPendingTransaction>(
            transaction3.clone().into(),
            into_filter("tx.hash", &transaction3.clone().hash, HASH_HEX_STRING_LEN),
            true,
        )
        .await
        .expect("Failed to insert pending transaction in database");
    eth_provider
        .database()
        .update_one::<StoredTransaction>(
            transaction3.clone().into(),
            into_filter("tx.hash", &transaction3.hash, HASH_HEX_STRING_LEN),
            true,
        )
        .await
        .expect("Failed to insert transaction in mined collection");

    let mut pending_tx_hashes: Vec<B256> = Vec::new();

    for i in 0..*TRANSACTION_MAX_RETRIES + 2 {
        // Retrieve the retried transactions.
        let retried_transactions = eth_provider.retry_transactions().await.expect("Failed to retry transactions");

        // Assert that there is only one retried transaction before reaching retry limit.
        assert_eq!(retried_transactions.len(), usize::from(i < *TRANSACTION_MAX_RETRIES));

        // Retrieve the pending transactions.
        let pending_transactions = eth_provider
            .database()
            .get::<StoredPendingTransaction>(None, None)
            .await
            .expect("Failed get pending transactions");

        if i < *TRANSACTION_MAX_RETRIES {
            // Ensure that the spurious transactions are dropped from the pending transactions collection
            assert_eq!(pending_transactions.len(), 1);

            // Ensure that the retry is incremented for the first transaction
            assert_eq!(pending_transactions.first().unwrap().retries, i + 1);

            // Ensure that the transaction1 is still in the pending transactions collection
            assert_eq!(pending_transactions.first().unwrap().tx, transaction1);

            // Get the pending transaction hash
            let pending_tx_hash = retried_transactions.first().unwrap();

            // Ensure that the pending transaction hash is not already in the list
            // Transaction hashes should be unique
            assert!(!pending_tx_hashes.contains(pending_tx_hash));

            // Add the pending transaction hash to the list
            pending_tx_hashes.push(*pending_tx_hash);
        } else {
            assert_eq!(pending_transactions.len(), 0);
        }
    }
}<|MERGE_RESOLUTION|>--- conflicted
+++ resolved
@@ -298,7 +298,6 @@
 #[rstest]
 #[awt]
 #[tokio::test(flavor = "multi_thread")]
-<<<<<<< HEAD
 async fn test_get_logs_limit(#[future] katana: Katana, _setup: ()) {
     // Get the Ethereum provider from Katana.
     let provider = katana.eth_provider();
@@ -313,7 +312,8 @@
     // Assert that the number of logs returned by filter_logs is equal to the limit.
     // This ensures that the log retrieval respects the LIMIT_LOGS constraint.
     assert_eq!(filter_logs(Filter::default(), provider.clone()).await.len(), (*LIMIT_LOGS).unwrap() as usize);
-=======
+}
+
 async fn test_get_logs_block_filter(#[future] katana: Katana, _setup: ()) {
     // Get the Ethereum provider from Katana.
     let provider = katana.eth_provider();
@@ -374,7 +374,6 @@
     let all_addresses: Vec<_> = all_logs_katana.iter().map(Log::address).collect();
     // Verify that all logs are retrieved when filtered by all addresses.
     assert_eq!(filter_logs(Filter::new().address(all_addresses), provider.clone()).await, all_logs_katana);
->>>>>>> c1aa4905
 }
 
 #[rstest]
