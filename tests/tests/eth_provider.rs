--- conflicted
+++ resolved
@@ -632,8 +632,7 @@
         .expect("Failed to insert documents");
 
     // Check if the final transaction is returned correctly by the `transaction_by_hash` method
-<<<<<<< HEAD
-    assert_eq!(eth_provider.transaction_by_hash(tx.hash).await.unwrap().unwrap().block_number, Some(U256::from(1111)));
+    assert_eq!(eth_provider.transaction_by_hash(tx.hash).await.unwrap().unwrap().block_number, Some(1111));
 }
 
 #[rstest]
@@ -711,7 +710,4 @@
 
     // Ensure that the transaction1 is still in the pending transactions collection
     assert_eq!(pending_transactions.first().unwrap().tx, transaction1);
-=======
-    assert_eq!(eth_provider.transaction_by_hash(tx.hash).await.unwrap().unwrap().block_number, Some(1111));
->>>>>>> 311e109b
 }