--- conflicted
+++ resolved
@@ -79,14 +79,11 @@
 
     // Set the chain id
     let chain_id = starknet_provider.chain_id().await?;
-<<<<<<< HEAD
     let chain_id_mod = apply_chain_id_modulo(chain_id);
 
     // Initialize the chain ID globally
-=======
     let modulo = (1u64 << 53) - 1;
     let chain_id_mod: u64 = (Felt::from(modulo).to_bigint() & chain_id.to_bigint()).try_into()?;
->>>>>>> 1d8138bc
     let _ = CHAIN_ID.get_or_init(|| Felt::from(chain_id_mod));
 
     // Prepare the relayer
