--- conflicted
+++ resolved
@@ -5,14 +5,11 @@
 use async_trait::async_trait;
 use mockall::mock;
 use reth_primitives::{Address, BlockId, BlockNumberOrTag, Bytes, B256, U256, U64};
-<<<<<<< HEAD
 use reth_rpc_types::{
     txpool::TxpoolContent, Block, Filter, FilterChanges, Header, SyncStatus, Transaction, TransactionReceipt,
     TransactionRequest, WithOtherFields,
 };
-=======
 use reth_rpc_types::{Filter, FilterChanges, Header, SyncStatus, TransactionReceipt, TransactionRequest};
->>>>>>> 18e1c657
 
 mock! {
     #[derive(Clone, Debug)]
@@ -93,14 +90,4 @@
 
         async fn transaction_count(&self, address: Address, block_id: Option<BlockId>) -> EthApiResult<U256>;
     }
-<<<<<<< HEAD
-
-    #[async_trait]
-    impl TxPoolProvider for EthereumProviderStruct {
-        async fn txpool_transactions(&self) -> EthApiResult<Vec<Transaction>>;
-
-        async fn txpool_content(&self) -> EthApiResult<TxpoolContent>;
-    }
-=======
->>>>>>> 18e1c657
 }