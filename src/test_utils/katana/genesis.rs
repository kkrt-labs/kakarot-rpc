use std::collections::HashMap;
use std::fs;
use std::marker::PhantomData;
use std::path::PathBuf;

use crate::eth_provider::utils::split_u256;
use alloy_signer_wallet::LocalWallet;
use eyre::{eyre, OptionExt, Result};
use katana_primitives::block::GasPrices;
use katana_primitives::contract::{StorageKey, StorageValue};
use katana_primitives::genesis::allocation::DevAllocationsGenerator;
use katana_primitives::genesis::constant::DEFAULT_FEE_TOKEN_ADDRESS;
use katana_primitives::genesis::constant::DEFAULT_PREFUNDED_ACCOUNT_BALANCE;
use katana_primitives::genesis::json::GenesisAccountJson;
use katana_primitives::genesis::json::{FeeTokenConfigJson, GenesisJson};
use katana_primitives::{
    contract::ContractAddress,
    genesis::json::{GenesisClassJson, GenesisContractJson, PathOrFullArtifact},
};
use lazy_static::lazy_static;
use rayon::prelude::*;
use reth_primitives::{B256, U256};
use serde::Serialize;
use serde_json::Value;
use serde_with::serde_as;
use starknet::core::serde::unsigned_field_element::UfeHex;
use starknet::core::types::contract::legacy::LegacyContractClass;
use starknet::core::types::contract::SierraClass;
use starknet::core::types::FieldElement;
use starknet::core::utils::{get_contract_address, get_storage_var_address, get_udc_deployed_address, UdcUniqueness};
use walkdir::WalkDir;

use crate::test_utils::constants::{
    ACCOUNT_EVM_ADDRESS, ACCOUNT_IMPLEMENTATION, KAKAROT_ACCOUNT_CONTRACT_CLASS_HASH, KAKAROT_BASE_FEE,
    KAKAROT_BLOCK_GAS_LIMIT, KAKAROT_CAIRO1_HELPERS_CLASS_HASH, KAKAROT_COINBASE, KAKAROT_EVM_TO_STARKNET_ADDRESS,
    KAKAROT_NATIVE_TOKEN_ADDRESS, KAKAROT_PREV_RANDAO, KAKAROT_UNINITIALIZED_ACCOUNT_CLASS_HASH, OWNABLE_OWNER,
};

lazy_static! {
    static ref SALT: FieldElement = FieldElement::from_bytes_be(&[0u8; 32]).unwrap();
}

#[serde_as]
#[derive(Serialize, Debug)]
pub struct Hex(#[serde_as(as = "UfeHex")] pub FieldElement);

#[derive(Serialize, Debug)]
pub struct KatanaManifest {
    pub declarations: HashMap<String, Hex>,
    pub deployments: HashMap<String, Hex>,
}

#[derive(Debug, Clone, Default)]
pub struct Uninitialized;
#[derive(Debug, Clone)]
pub struct Loaded;
#[derive(Debug, Clone)]
pub struct Initialized;

#[derive(Debug, Clone, Default)]
<<<<<<< HEAD
pub struct KatanaGenesisBuilder<T> {
=======
pub struct KatanaGenesisBuilder<T = Uninitialized> {
>>>>>>> 1f6fb27c
    coinbase: FieldElement,
    classes: Vec<GenesisClassJson>,
    class_hashes: HashMap<String, FieldElement>,
    contracts: HashMap<ContractAddress, GenesisContractJson>,
    accounts: HashMap<ContractAddress, GenesisAccountJson>,
    fee_token_storage: HashMap<StorageKey, StorageValue>,
    cache: HashMap<String, FieldElement>,
    status: PhantomData<T>,
}

// Copy pasted from Dojo repository as it is part of the Katana binary
// https://github.com/dojoengine/dojo/blob/main/bin/katana/src/utils.rs#L6
fn parse_seed(seed: &str) -> [u8; 32] {
    let seed = seed.as_bytes();

    if seed.len() >= 32 {
        unsafe { *(seed[..32].as_ptr() as *const [u8; 32]) }
    } else {
        let mut actual_seed = [0u8; 32];
        seed.iter().enumerate().for_each(|(i, b)| actual_seed[i] = *b);
        actual_seed
    }
}

impl<T> KatanaGenesisBuilder<T> {
    pub fn update_state<State>(self) -> KatanaGenesisBuilder<State> {
        KatanaGenesisBuilder {
            coinbase: self.coinbase,
            classes: self.classes,
            class_hashes: self.class_hashes,
            contracts: self.contracts,
            accounts: self.accounts,
            fee_token_storage: self.fee_token_storage,
            cache: self.cache,
            status: PhantomData::<State>,
        }
    }

    pub fn with_dev_allocation(mut self, amount: u16) -> Self {
        let dev_allocations = DevAllocationsGenerator::new(amount)
            .with_balance(U256::from(DEFAULT_PREFUNDED_ACCOUNT_BALANCE))
            .with_seed(parse_seed("0"))
            .generate()
            .into_iter()
            .map(|(address, account)| {
                (
                    address,
                    GenesisAccountJson {
                        public_key: account.public_key,
                        private_key: Some(account.private_key),
                        balance: account.balance,
                        nonce: account.nonce,
                        class: None,
                        storage: account.storage.clone(),
                    },
                )
            });
        self.accounts.extend(dev_allocations);
        self
    }

    fn kakarot_class_hash(&self) -> Result<FieldElement> {
        self.class_hashes.get("kakarot").cloned().ok_or_eyre("Missing Kakarot class hash")
    }

    pub fn account_contract_class_hash(&self) -> Result<FieldElement> {
        self.class_hashes.get("account_contract").cloned().ok_or_eyre("Missing account contract class hash")
    }

    pub fn uninitialized_account_class_hash(&self) -> Result<FieldElement> {
        self.class_hashes.get("uninitialized_account").cloned().ok_or_eyre("Missing uninitialized account class hash")
    }

    pub fn cairo1_helpers_class_hash(&self) -> Result<FieldElement> {
        self.class_hashes.get("cairo1_helpers").cloned().ok_or_eyre("Missing cairo1 helpers class hash")
    }
}

impl KatanaGenesisBuilder<Uninitialized> {
    /// Load the classes from the given path. Computes the class hashes and stores them in the builder.
    #[must_use]
    pub fn load_classes(mut self, path: PathBuf) -> KatanaGenesisBuilder<Loaded> {
        let entries = WalkDir::new(path).into_iter().filter(|e| e.is_ok() && e.as_ref().unwrap().file_type().is_file());
        let classes = entries
            .par_bridge()
            .map(|entry| {
                let path = entry.unwrap().path().to_path_buf();
                let artifact = fs::read_to_string(&path).expect("Failed to read artifact");
                let artifact = serde_json::from_str(&artifact).expect("Failed to parse artifact");
                let class_hash = compute_class_hash(&artifact)
                    .inspect_err(|e| eprint!("Failed to compute class hash: {:?}", e))
                    .ok();
                (path, GenesisClassJson { class: PathOrFullArtifact::Artifact(artifact), class_hash })
            })
            .collect::<Vec<_>>();

        self.class_hashes = classes
            .iter()
            .map(|(path, class)| {
                (
                    path.file_stem().unwrap().to_str().unwrap().to_string(),
                    class.class_hash.expect("all class hashes should be computed"),
                )
            })
            .collect::<HashMap<_, _>>();
        self.classes = classes.into_iter().map(|(_, class)| class).collect();

        self.update_state()
    }
}

impl KatanaGenesisBuilder<Loaded> {
    /// Add the Kakarot contract to the genesis. Updates the state to [Initialized].
    /// Once in the [Initialized] status, the builder can be built.
    pub fn with_kakarot(mut self, coinbase_address: FieldElement) -> Result<KatanaGenesisBuilder<Initialized>> {
        let kakarot_class_hash = self.kakarot_class_hash()?;

        let account_contract_class_hash = self.account_contract_class_hash()?;
        let uninitialized_account_class_hash = self.uninitialized_account_class_hash()?;
        let cairo1_helpers_class_hash = self.cairo1_helpers_class_hash()?;
        let block_gas_limit = FieldElement::from(20_000_000u64);
        // Construct the kakarot contract address. Based on the constructor args from
        // https://github.com/kkrt-labs/kakarot/blob/main/src/kakarot/kakarot.cairo#L23
        let kakarot_address = ContractAddress::new(get_udc_deployed_address(
            *SALT,
            kakarot_class_hash,
            &UdcUniqueness::NotUnique,
            &[
                FieldElement::ZERO,
                DEFAULT_FEE_TOKEN_ADDRESS.0,
                account_contract_class_hash,
                uninitialized_account_class_hash,
                cairo1_helpers_class_hash,
                coinbase_address,
                block_gas_limit,
            ],
        ));
        // Cache the address for later use.
        self.cache.insert("kakarot_address".to_string(), kakarot_address.0);

        // Construct the kakarot contract storage.
        let kakarot_storage = [
            (storage_addr(KAKAROT_NATIVE_TOKEN_ADDRESS)?, *DEFAULT_FEE_TOKEN_ADDRESS),
            (storage_addr(KAKAROT_ACCOUNT_CONTRACT_CLASS_HASH)?, account_contract_class_hash),
            (storage_addr(KAKAROT_UNINITIALIZED_ACCOUNT_CLASS_HASH)?, uninitialized_account_class_hash),
            (storage_addr(KAKAROT_CAIRO1_HELPERS_CLASS_HASH)?, cairo1_helpers_class_hash),
            (storage_addr(KAKAROT_COINBASE)?, coinbase_address),
            (storage_addr(KAKAROT_BASE_FEE)?, FieldElement::ZERO),
            (storage_addr(KAKAROT_PREV_RANDAO)?, FieldElement::ZERO),
            (storage_addr(KAKAROT_BLOCK_GAS_LIMIT)?, block_gas_limit),
        ]
        .into_iter()
        .collect::<HashMap<_, _>>();

        let kakarot = GenesisContractJson {
            class: Some(kakarot_class_hash),
            balance: None,
            nonce: None,
            storage: Some(kakarot_storage),
        };

        self.contracts.insert(kakarot_address, kakarot);
        self.coinbase = coinbase_address;

        Ok(self.update_state())
    }
}

impl KatanaGenesisBuilder<Initialized> {
    /// Add an EOA to the genesis. The EOA is deployed to the address derived from the given private key.
    pub fn with_eoa(mut self, private_key: B256) -> Result<Self> {
        let evm_address = self.evm_address(private_key)?;

        let kakarot_address = self.cache_load("kakarot_address")?;
        let account_contract_class_hash = self.account_contract_class_hash()?;

        // Set the eoa storage
        let eoa_storage = [
            (storage_addr(ACCOUNT_EVM_ADDRESS)?, evm_address),
            (storage_addr(OWNABLE_OWNER)?, kakarot_address),
            (storage_addr(ACCOUNT_IMPLEMENTATION)?, account_contract_class_hash),
        ]
        .into_iter()
        .collect::<HashMap<_, _>>();

        let eoa = GenesisContractJson {
            class: Some(account_contract_class_hash),
            balance: None,
            nonce: None,
            storage: Some(eoa_storage),
        };

        let starknet_address = self.compute_starknet_address(evm_address)?;
        self.contracts.insert(starknet_address, eoa);

        // Set the allowance for the EOA to the Kakarot contract.
        let key = get_storage_var_address("ERC20_allowances", &[*starknet_address, kakarot_address])?;
        let storage =
            [(key, FieldElement::from(u128::MAX)), (key + 1u8.into(), FieldElement::from(u128::MAX))].into_iter();
        self.fee_token_storage.extend(storage);

        // Write the address to the Kakarot evm to starknet mapping
        let kakarot_address = ContractAddress::new(kakarot_address);
        let kakarot_contract = self.contracts.get_mut(&kakarot_address).ok_or_eyre("Kakarot contract missing")?;
        kakarot_contract
            .storage
            .get_or_insert_with(HashMap::new)
            .extend([(get_storage_var_address(KAKAROT_EVM_TO_STARKNET_ADDRESS, &[evm_address])?, starknet_address.0)]);

        Ok(self)
    }

    /// Fund the starknet address deployed for the evm address of the passed private key
    /// with the given amount of tokens.
    pub fn fund(mut self, pk: B256, amount: U256) -> Result<Self> {
        let evm_address = self.evm_address(pk)?;
        let starknet_address = self.compute_starknet_address(evm_address)?;
        let eoa = self.contracts.get_mut(&starknet_address).ok_or_eyre("Missing EOA contract")?;

        let key = get_storage_var_address("ERC20_balances", &[*starknet_address])?;
        let amount_split = split_u256::<u128>(amount);

        let storage =
            [(key, FieldElement::from(amount_split[0])), (key + 1u8.into(), FieldElement::from(amount_split[1]))]
                .into_iter();
        self.fee_token_storage.extend(storage);

        eoa.balance = Some(amount);

        Ok(self)
    }

    /// Consume the [KatanaGenesisBuilder] and returns the corresponding [GenesisJson].
    pub fn build(self) -> Result<GenesisJson> {
        Ok(GenesisJson {
            parent_hash: FieldElement::ZERO,
            state_root: FieldElement::ZERO,
            number: 0,
            timestamp: 0,
            sequencer_address: self.compute_starknet_address(self.coinbase)?,
            gas_prices: GasPrices::default(),
            classes: self.classes,
            fee_token: FeeTokenConfigJson {
                name: "Ether".to_string(),
                symbol: "ETH".to_string(),
                decimals: 18,
                storage: Some(self.fee_token_storage),
                address: None,
                class: None,
            },
            universal_deployer: None,
            accounts: self.accounts,
            contracts: self.contracts,
        })
    }

    /// Returns the manifest of the genesis.
    pub fn manifest(&self) -> KatanaManifest {
        let cache = self.cache().clone().into_iter().map(|(k, v)| (k, Hex(v))).collect::<HashMap<_, _>>();
        let class_hashes = self.class_hashes().clone().into_iter().map(|(k, v)| (k, Hex(v))).collect::<HashMap<_, _>>();
        KatanaManifest { declarations: class_hashes, deployments: cache }
    }

    /// Compute the Starknet address for the given Ethereum address.
    pub fn compute_starknet_address(&self, evm_address: FieldElement) -> Result<ContractAddress> {
        let kakarot_address = self.cache_load("kakarot_address")?;
        let uninitialized_account_class_hash = self.uninitialized_account_class_hash()?;

        Ok(ContractAddress::new(get_contract_address(
            evm_address,
            uninitialized_account_class_hash,
            &[kakarot_address, evm_address],
            FieldElement::ZERO,
        )))
    }

    fn evm_address(&self, pk: B256) -> Result<FieldElement> {
        Ok(FieldElement::from_byte_slice_be(&LocalWallet::from_bytes(&pk)?.address().into_array())?)
    }

    pub fn cache_load(&self, key: &str) -> Result<FieldElement> {
        self.cache.get(key).cloned().ok_or(eyre!("Cache miss for {key} address"))
    }

    pub fn cache(&self) -> &HashMap<String, FieldElement> {
        &self.cache
    }

    pub fn class_hashes(&self) -> &HashMap<String, FieldElement> {
        &self.class_hashes
    }
}

fn compute_class_hash(class: &Value) -> Result<FieldElement> {
    match serde_json::from_value::<SierraClass>(class.clone()) {
        Ok(sierra) => Ok(sierra.class_hash()?),
        Err(_) => {
            let casm: LegacyContractClass =
                serde_json::from_value(class.clone()).expect("Failed to parse class code v0");
            Ok(casm.class_hash()?)
        }
    }
}

fn storage_addr(var_name: &str) -> Result<FieldElement> {
    Ok(get_storage_var_address(var_name, &[])?)
}<|MERGE_RESOLUTION|>--- conflicted
+++ resolved
@@ -58,11 +58,7 @@
 pub struct Initialized;
 
 #[derive(Debug, Clone, Default)]
-<<<<<<< HEAD
-pub struct KatanaGenesisBuilder<T> {
-=======
 pub struct KatanaGenesisBuilder<T = Uninitialized> {
->>>>>>> 1f6fb27c
     coinbase: FieldElement,
     classes: Vec<GenesisClassJson>,
     class_hashes: HashMap<String, FieldElement>,
