--- conflicted
+++ resolved
@@ -214,12 +214,8 @@
                 DEFAULT_FEE_TOKEN_ADDRESS.0,
                 account_contract_class_hash,
                 uninitialized_account_class_hash,
-<<<<<<< HEAD
                 cairo1_helpers_class_hash,
-=======
-                precompiles_class_hash,
                 coinbase_address,
->>>>>>> 42b1fc73
                 block_gas_limit,
             ],
         ));
