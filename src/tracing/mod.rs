pub mod builder;
mod database;

use self::database::EthDatabaseSnapshot;
use crate::{
    eth_provider::{
        error::{EthApiError, EthereumDataFormatError, TransactionError},
        provider::EthereumProvider,
    },
    tracing::builder::TracingOptions,
};
use eyre::eyre;
use reth_evm_ethereum::EthEvmConfig;
use reth_node_api::ConfigureEvm;
<<<<<<< HEAD
use reth_primitives::revm::env::tx_env_with_recovered;
use reth_primitives::ruint::FromUintError;
use reth_primitives::B256;
use reth_revm::primitives::CfgEnvWithHandlerCfg;
use reth_revm::primitives::{Env, EnvWithHandlerCfg, ExecutionResult, ResultAndState};
use reth_revm::{Database, DatabaseCommit};
use reth_rpc::eth::revm_utils::build_call_evm_env;
use reth_rpc_types::trace::geth::{GethTrace, TraceResult};
use reth_rpc_types::{
    trace::{
        geth::{GethDebugBuiltInTracerType, GethDebugTracerType, GethDebugTracingCallOptions, GethDebugTracingOptions},
=======
use reth_primitives::{revm::env::tx_env_with_recovered, ruint::FromUintError, B256};
use reth_revm::{
    primitives::{Env, EnvWithHandlerCfg, ExecutionResult, ResultAndState},
    Database, DatabaseCommit,
};
use reth_rpc_types::{
    trace::{
        geth::{GethDebugBuiltInTracerType, GethDebugTracerType, GethDebugTracingOptions, GethTrace, TraceResult},
>>>>>>> 1ba18c2c
        parity::LocalizedTransactionTrace,
    },
    TransactionInfo, TransactionRequest,
};
use revm_inspectors::tracing::{TracingInspector, TracingInspectorConfig};
use std::collections::HashMap;

pub type TracerResult<T> = Result<T, EthApiError>;

/// Represents the result of tracing a transaction.
type TracingStateResult = TracerResult<(TracingResult, reth_revm::primitives::EvmState)>;

/// Representing the result of tracing transactions.
#[derive(Clone, Debug)]
enum TracingResult {
    /// Geth trace results.
    Geth(Vec<TraceResult>),
    /// Parity trace results.
    Parity(Vec<LocalizedTransactionTrace>),
}

impl TracingResult {
    /// Converts the tracing result into Geth traces.
    fn as_geth(&self) -> Option<&Vec<TraceResult>> {
        if let Self::Geth(traces) = self {
            Some(traces)
        } else {
            None
        }
    }

    /// Converts the tracing result into Parity traces.
    fn as_parity(&self) -> Option<&Vec<LocalizedTransactionTrace>> {
        if let Self::Parity(traces) = self {
            Some(traces)
        } else {
            None
        }
    }
    /// Creates a default failure [`TracingResult`] based on the [`TracingOptions`].
    fn default_failure(tracing_options: &TracingOptions, tx: &reth_rpc_types::Transaction) -> Self {
        match tracing_options {
            TracingOptions::Geth(_) | TracingOptions::GethCall(_) => Self::Geth(vec![TraceResult::Success {
                result: GethTrace::Default(reth_rpc_types::trace::geth::DefaultFrame {
                    failed: true,
                    ..Default::default()
                }),
                tx_hash: Some(tx.hash),
            }]),
            TracingOptions::Parity(_) => Self::Parity(
                TracingInspector::default()
                    .into_parity_builder()
                    .into_localized_transaction_traces(TransactionInfo::from(tx)),
            ),
        }
    }
}

#[derive(Debug)]
pub struct Tracer<P: EthereumProvider + Send + Sync> {
    transactions: Vec<reth_rpc_types::Transaction>,
    env: EnvWithHandlerCfg,
    db: EthDatabaseSnapshot<P>,
    tracing_options: TracingOptions,
}

impl<P: EthereumProvider + Send + Sync + Clone> Tracer<P> {
    /// Traces the transaction with Geth tracing options and returns the resulting traces and state.
    fn trace_geth(
        env: EnvWithHandlerCfg,
        db: &mut EthDatabaseSnapshot<P>,
        tx: &reth_rpc_types::Transaction,
        opts: GethDebugTracingOptions,
    ) -> TracingStateResult {
        // Extract options
        let GethDebugTracingOptions { tracer_config, config, tracer, .. } = opts;

        // Check if tracer is provided
        if let Some(tracer) = tracer {
            match tracer {
                // Only support CallTracer for now
                GethDebugTracerType::BuiltInTracer(GethDebugBuiltInTracerType::CallTracer) => {
                    // Convert tracer config to call config
                    let call_config = tracer_config
                        .clone()
                        .into_call_config()
                        .map_err(|err| EthApiError::Transaction(TransactionError::Tracing(err.into())))?;

                    // Initialize tracing inspector with call config
                    let mut inspector =
                        TracingInspector::new(TracingInspectorConfig::from_geth_call_config(&call_config));

                    // Build EVM with environment and inspector
                    let eth_evm_config = EthEvmConfig::default();
                    let evm = eth_evm_config.evm_with_env_and_inspector(db, env, &mut inspector);

                    // Execute transaction
                    let res = transact_in_place(evm)?;

                    // Get call traces
                    let call_frame = inspector.into_geth_builder().geth_call_traces(
                        tracer_config.into_call_config().map_err(|err| TransactionError::Tracing(err.into()))?,
                        res.result.gas_used(),
                    );

                    // Return success trace result
                    return Ok((
                        TracingResult::Geth(vec![TraceResult::Success {
                            result: call_frame.into(),
                            tx_hash: Some(tx.hash),
                        }]),
                        res.state,
                    ));
                }
                // Return error for unsupported tracers
                _ => {
                    return Err(EthApiError::Transaction(TransactionError::Tracing(
                        eyre!("only call tracer is currently supported").into(),
                    )))
                }
            }
        }

        // Use default tracer
        let mut inspector = TracingInspector::new(TracingInspectorConfig::from_geth_config(&config));
        let eth_evm_config = EthEvmConfig::default();
        let evm = eth_evm_config.evm_with_env_and_inspector(db, env, &mut inspector);
        let res = transact_in_place(evm)?;
        let gas_used = res.result.gas_used();
        let return_value = res.result.into_output().unwrap_or_default();
        let frame = inspector.into_geth_builder().geth_traces(gas_used, return_value, config);
        Ok((
            TracingResult::Geth(vec![TraceResult::Success { result: frame.into(), tx_hash: Some(tx.hash) }]),
            res.state,
        ))
    }

    /// Traces the transaction with Parity tracing options and returns the resulting traces and state.
    fn trace_parity(
        env: EnvWithHandlerCfg,
        db: &mut EthDatabaseSnapshot<P>,
        tx: &reth_rpc_types::Transaction,
        tracing_config: TracingInspectorConfig,
    ) -> TracingStateResult {
        // Get block base fee
        let block_base_fee = env
            .env
            .block
            .basefee
            .try_into()
            .map_err(|err: FromUintError<u128>| TransactionError::Tracing(err.into()))?;

        // Initialize tracing inspector with given config
        let mut inspector = TracingInspector::new(tracing_config);

        // Build EVM with environment and inspector
        let eth_evm_config = EthEvmConfig::default();
        let evm = eth_evm_config.evm_with_env_and_inspector(db, env, &mut inspector);

        // Execute transaction
        let res = transact_in_place(evm)?;

        // Create transaction info
        let transaction_info = TransactionInfo::from(tx).with_base_fee(block_base_fee);

        // Return Parity trace result
        Ok((
            TracingResult::Parity(inspector.into_parity_builder().into_localized_transaction_traces(transaction_info)),
            res.state,
        ))
    }

    /// Trace the block in the parity format.
    pub fn trace_block(self) -> TracerResult<Option<Vec<LocalizedTransactionTrace>>> {
        let txs = self.transactions.clone();
        Ok(Some(self.trace_transactions(TracingResult::as_parity, &txs)?))
    }

    /// Returns the debug trace in the Geth.
    /// Currently only supports the call tracer or the default tracer.
    pub fn debug_block(self) -> TracerResult<Vec<TraceResult>> {
        let txs = self.transactions.clone();
        self.trace_transactions(TracingResult::as_geth, &txs)
    }

    pub fn debug_transaction(mut self, transaction_hash: B256) -> TracerResult<GethTrace> {
        for tx in self.transactions.clone() {
            if tx.hash == transaction_hash {
                // We only want to trace the transaction with the given hash.
                let trace = self
                    .trace_transactions(TracingResult::as_geth, &[tx])?
                    .first()
                    .cloned()
                    .ok_or(TransactionError::Tracing(eyre!("No trace found").into()))?;
                return match trace {
                    TraceResult::Success { result, .. } => Ok(result),
                    TraceResult::Error { error, .. } => Err(TransactionError::Tracing(error.into()).into()),
                };
            }

            let env = env_with_tx(&self.env, tx.clone())?;
            let eth_evm_config = EthEvmConfig::default();
            transact_commit_in_place(eth_evm_config.evm_with_env(&mut self.db, env))?;
        }

        Err(EthApiError::TransactionNotFound(transaction_hash))
    }

    /// Debugs a transaction request by tracing it using the provided tracing options.
    ///
    /// This function returns an error if the tracing options are not supported or if there is an issue
    /// with the EVM environment or transaction execution.
    pub fn debug_transaction_request(self, request: &TransactionRequest) -> TracerResult<GethTrace> {
        // Attempt to get Geth tracing options from the provided tracing options.
        let opts = self
            .tracing_options
            .as_geth_call()
            .ok_or_else(|| {
                // Return an error if the tracing options are not supported.
                EthApiError::Transaction(TransactionError::Tracing(
                    eyre!("only `GethDebugTracingCallOptions` tracing options are supported for call tracing").into(),
                ))
            })?
            .clone();

        // Extract the tracing options from the obtained Geth tracing options.
        let GethDebugTracingCallOptions { tracing_options, .. } = opts;
        let GethDebugTracingOptions { tracer, tracer_config, .. } = tracing_options;

        // Check if a tracer is provided.
        if let Some(tracer) = tracer {
            match tracer {
                // Only support CallTracer for now.
                GethDebugTracerType::BuiltInTracer(GethDebugBuiltInTracerType::CallTracer) => {
                    // Build the EVM environment using the provided configuration and request.
                    let env = build_call_evm_env(
                        CfgEnvWithHandlerCfg { cfg_env: self.env.cfg.clone(), handler_cfg: self.env.handler_cfg },
                        self.env.block.clone(),
                        request.clone(),
                    )?;

                    // Convert the tracer configuration into call configuration.
                    let call_config =
                        tracer_config.into_call_config().map_err(|err| TransactionError::Tracing(err.into()))?;

                    // Create a new tracing inspector with the call configuration.
                    let mut inspector =
                        TracingInspector::new(TracingInspectorConfig::from_geth_call_config(&call_config));

                    // Build EVM with environment and inspector.
                    let eth_evm_config = EthEvmConfig::default();
                    let evm = eth_evm_config.evm_with_env_and_inspector(self.db, env, &mut inspector);

                    // Execute the transaction.
                    let res = transact_in_place(evm)?;

                    // Get the call traces from the inspector.
                    let frame = inspector.into_geth_builder().geth_call_traces(call_config, res.result.gas_used());

                    // Return the obtained call traces.
                    return Ok(frame.into());
                }

                // Return an error for unsupported tracers.
                _ => {
                    return Err(EthApiError::Transaction(TransactionError::Tracing(
                        eyre!("only call tracer is currently supported").into(),
                    )))
                }
            }
        }

        // Return a default Geth trace if no tracer is provided.
        Ok(GethTrace::Default(Default::default()))
    }

    /// Traces the provided transactions using the given closure.
    /// The function `transact_and_get_traces` closure uses the `env` and `db` to create an evm
    /// which is then used to transact and trace the transaction.
    fn trace_transactions<T: Clone>(
        self,
        convert_result: fn(&TracingResult) -> Option<&Vec<T>>,
        transactions: &[reth_rpc_types::Transaction],
    ) -> TracerResult<Vec<T>> {
        let mut traces: Vec<T> = Vec::with_capacity(self.transactions.len());
        let mut transactions = transactions.iter().peekable();
        let mut db = self.db;

        while let Some(tx) = transactions.next() {
            let env = env_with_tx(&self.env, tx.clone())?;

            let (res, state_changes) =
                if tx.other.get("isRunOutOfResources").and_then(serde_json::Value::as_bool).unwrap_or(false) {
                    (TracingResult::default_failure(&self.tracing_options, tx), HashMap::default())
                } else {
                    match &self.tracing_options {
                        TracingOptions::Geth(opts) => Self::trace_geth(env, &mut db, tx, opts.clone())?,
                        TracingOptions::Parity(tracing_config) => {
                            Self::trace_parity(env, &mut db, tx, *tracing_config)?
                        }
                        TracingOptions::GethCall(_) => {
                            return Err(EthApiError::Transaction(TransactionError::Tracing(
                                eyre!("`TracingOptions::GethCall` is not supported in `trace_transactions` context")
                                    .into(),
                            )))
                        }
                    }
                };

            if let Some(result) = convert_result(&res) {
                traces.extend(result.iter().cloned());
            }

            // Only commit to the database if there are more transactions to process.
            if transactions.peek().is_some() {
                db.commit(state_changes);
            }
        }

        TracerResult::Ok(traces)
    }
}

/// Returns the environment with the transaction env updated to the given transaction.
fn env_with_tx(env: &EnvWithHandlerCfg, tx: reth_rpc_types::Transaction) -> TracerResult<EnvWithHandlerCfg> {
    // Convert the transaction to an ec recovered transaction and update the env with it.
    let tx_ec_recovered = tx.try_into().map_err(|_| EthereumDataFormatError::TransactionConversion)?;

    let tx_env = tx_env_with_recovered(&tx_ec_recovered);
    Ok(EnvWithHandlerCfg {
        env: Env::boxed(env.env.cfg.clone(), env.env.block.clone(), tx_env),
        handler_cfg: env.handler_cfg,
    })
}

/// Runs the `evm.transact_commit()` in a blocking context using `tokio::task::block_in_place`.
/// This is needed in order to enter a blocking context which is then converted to a async
/// context in the implementation of [Database] using `Handle::current().block_on(async { ... })`
/// ⚠️ `evm.transact()` should NOT be used as is and we should always make use of the `transact_in_place` function
fn transact_in_place<I, DB: Database>(mut evm: reth_revm::Evm<'_, I, DB>) -> TracerResult<ResultAndState>
where
    <DB as Database>::Error: std::error::Error + Sync + Send + 'static,
{
    tokio::task::block_in_place(|| evm.transact().map_err(|err| TransactionError::Tracing(err.into()).into()))
}

/// Runs the `evm.transact_commit()` in a blocking context using `tokio::task::block_in_place`.
/// This is needed in order to enter a blocking context which is then converted to a async
/// context in the implementation of [Database] using `Handle::current().block_on(async { ... })`
/// ⚠️ `evm.transact_commit()` should NOT be used as is and we should always make use of the `transaction_commit_in_place` function
fn transact_commit_in_place<I, DB: Database + DatabaseCommit>(
    mut evm: reth_revm::Evm<'_, I, DB>,
) -> TracerResult<ExecutionResult>
where
    <DB as Database>::Error: std::error::Error + Sync + Send + 'static,
{
    tokio::task::block_in_place(|| evm.transact_commit().map_err(|err| TransactionError::Tracing(err.into()).into()))
}

#[cfg(test)]
mod tests {
    use super::*;
    use crate::eth_provider::{database::Database, provider::EthDataProvider};
    use builder::TracerBuilder;
    use mongodb::options::{DatabaseOptions, ReadConcern, WriteConcern};
    use starknet::providers::{jsonrpc::HttpTransport, JsonRpcClient};
    use std::{str::FromStr, sync::Arc};
    use url::Url;

    #[tokio::test(flavor = "multi_thread")]
    #[ignore = "this test is used for debugging purposes only"]
    async fn test_debug_tracing() {
        // Set the env vars
        std::env::set_var("KAKAROT_ADDRESS", "CHECK THE KAKAROT ADDRESS FOR THE BLOCK YOU ARE DEBUGGING");
        std::env::set_var(
            "UNINITIALIZED_ACCOUNT_CLASS_HASH",
            "CHECK THE KAKAROT UNINITIALIZED ACCOUNT CLASS HASH FOR THE BLOCK YOU ARE DEBUGGING",
        );

        // Given
        let url = Url::parse("https://juno-kakarot-dev.karnot.xyz/").unwrap();
        let starknet_provider = JsonRpcClient::new(HttpTransport::new(url));

        // Start a local mongodb instance with the state of the network:
        // - Install `mongod`.
        // - Run `brew services start mongodb-community` on MacOS.
        // - Connect to the remote mongodb instance using MongoCompass and export the headers collection
        //   and the transactions collection. Instructions for exporting/importing can be found at
        //   `https://www.mongodb.com/docs/compass/current/import-export/`.
        // - Connect to the local mongodb instance using MongoCompass.
        // - Import the headers and transactions collections.
        // - ‼️ You might need to manually fix some transactions that don't have an `accessList` field. ‼️
        // - ‼️ Be sure to import the collections in the database called `local`. ‼️
        let db_client = mongodb::Client::with_uri_str("mongodb://localhost:27017/").await.unwrap();
        let db = Database::new(
            db_client.database_with_options(
                "local",
                DatabaseOptions::builder()
                    .read_concern(ReadConcern::majority())
                    .write_concern(WriteConcern::majority())
                    .build(),
            ),
        );

        let eth_provider = Arc::new(EthDataProvider::new(db, starknet_provider).await.unwrap());
        let tracer = TracerBuilder::new(eth_provider)
            .await
            .unwrap()
            .with_transaction_hash(B256::from_str("INSERT THE TRANSACTION HASH YOU WISH TO DEBUG").unwrap())
            .await
            .unwrap()
            .with_tracing_options(TracingInspectorConfig::default_parity().into())
            .build()
            .unwrap();

        // When
        let _ = tracer.trace_block().unwrap();
    }
}<|MERGE_RESOLUTION|>--- conflicted
+++ resolved
@@ -12,7 +12,6 @@
 use eyre::eyre;
 use reth_evm_ethereum::EthEvmConfig;
 use reth_node_api::ConfigureEvm;
-<<<<<<< HEAD
 use reth_primitives::revm::env::tx_env_with_recovered;
 use reth_primitives::ruint::FromUintError;
 use reth_primitives::B256;
@@ -24,7 +23,6 @@
 use reth_rpc_types::{
     trace::{
         geth::{GethDebugBuiltInTracerType, GethDebugTracerType, GethDebugTracingCallOptions, GethDebugTracingOptions},
-=======
 use reth_primitives::{revm::env::tx_env_with_recovered, ruint::FromUintError, B256};
 use reth_revm::{
     primitives::{Env, EnvWithHandlerCfg, ExecutionResult, ResultAndState},
@@ -33,7 +31,6 @@
 use reth_rpc_types::{
     trace::{
         geth::{GethDebugBuiltInTracerType, GethDebugTracerType, GethDebugTracingOptions, GethTrace, TraceResult},
->>>>>>> 1ba18c2c
         parity::LocalizedTransactionTrace,
     },
     TransactionInfo, TransactionRequest,
