pub mod builder;
mod database;

use self::database::EthDatabaseSnapshot;
use crate::{
    eth_provider::{
        error::{EthApiError, EthereumDataFormatError, TransactionError},
        provider::EthereumProvider,
    },
    tracing::builder::TracingOptions,
};
use eyre::eyre;
use reth_evm_ethereum::EthEvmConfig;
use reth_node_api::{ConfigureEvm, ConfigureEvmEnv};
use reth_primitives::{ruint::FromUintError, B256};
use reth_revm::{
    primitives::{CfgEnvWithHandlerCfg, Env, EnvWithHandlerCfg, ExecutionResult, ResultAndState},
    Database, DatabaseCommit,
};
use reth_rpc::eth::revm_utils::build_call_evm_env;
use reth_rpc_types::{
    trace::{
        geth::{
            GethDebugBuiltInTracerType, GethDebugTracerType, GethDebugTracingCallOptions, GethDebugTracingOptions,
            GethTrace, TraceResult,
        },
        parity::LocalizedTransactionTrace,
    },
    TransactionInfo, TransactionRequest,
};
use revm_inspectors::tracing::{TracingInspector, TracingInspectorConfig};
use std::collections::HashMap;

pub type TracerResult<T> = Result<T, EthApiError>;

/// Represents the result of tracing a transaction.
type TracingStateResult = TracerResult<(TracingResult, reth_revm::primitives::EvmState)>;

/// Representing the result of tracing transactions.
#[derive(Clone, Debug)]
enum TracingResult {
    /// Geth trace results.
    Geth(Vec<TraceResult>),
    /// Parity trace results.
    Parity(Vec<LocalizedTransactionTrace>),
}

impl TracingResult {
    /// Converts the tracing result into Geth traces.
    const fn as_geth(&self) -> Option<&Vec<TraceResult>> {
        if let Self::Geth(traces) = self {
            Some(traces)
        } else {
            None
        }
    }

    /// Converts the tracing result into Parity traces.
    const fn as_parity(&self) -> Option<&Vec<LocalizedTransactionTrace>> {
        if let Self::Parity(traces) = self {
            Some(traces)
        } else {
            None
        }
    }
    /// Creates a default failure [`TracingResult`] based on the [`TracingOptions`].
    fn default_failure(tracing_options: &TracingOptions, tx: &reth_rpc_types::Transaction) -> Self {
        match tracing_options {
            TracingOptions::Geth(_) | TracingOptions::GethCall(_) => Self::Geth(vec![TraceResult::Success {
                result: GethTrace::Default(reth_rpc_types::trace::geth::DefaultFrame {
                    failed: true,
                    ..Default::default()
                }),
                tx_hash: Some(tx.hash),
            }]),
            TracingOptions::Parity(_) => Self::Parity(
                TracingInspector::default()
                    .into_parity_builder()
                    .into_localized_transaction_traces(TransactionInfo::from(tx)),
            ),
        }
    }
}

#[derive(Debug)]
pub struct Tracer<P: EthereumProvider + Send + Sync> {
    transactions: Vec<reth_rpc_types::Transaction>,
    env: EnvWithHandlerCfg,
    db: EthDatabaseSnapshot<P>,
    tracing_options: TracingOptions,
}

impl<P: EthereumProvider + Send + Sync + Clone> Tracer<P> {
    /// Traces the transaction with Geth tracing options and returns the resulting traces and state.
    fn trace_geth(
        env: EnvWithHandlerCfg,
        db: &mut EthDatabaseSnapshot<P>,
        tx: &reth_rpc_types::Transaction,
        opts: GethDebugTracingOptions,
    ) -> TracingStateResult {
        // Extract options
        let GethDebugTracingOptions { tracer_config, config, tracer, .. } = opts;

        // Check if tracer is provided
        if let Some(tracer) = tracer {
            match tracer {
                // Only support CallTracer for now
                GethDebugTracerType::BuiltInTracer(GethDebugBuiltInTracerType::CallTracer) => {
                    // Convert tracer config to call config
                    let call_config = tracer_config
                        .clone()
                        .into_call_config()
                        .map_err(|err| EthApiError::Transaction(TransactionError::Tracing(err.into())))?;

                    // Initialize tracing inspector with call config
                    let mut inspector =
                        TracingInspector::new(TracingInspectorConfig::from_geth_call_config(&call_config));

                    // Build EVM with environment and inspector
                    let eth_evm_config = EthEvmConfig::default();
                    let evm = eth_evm_config.evm_with_env_and_inspector(db, env, &mut inspector);

                    // Execute transaction
                    let res = transact_in_place(evm)?;

                    // Get call traces
                    let call_frame = inspector.into_geth_builder().geth_call_traces(
                        tracer_config.into_call_config().map_err(|err| TransactionError::Tracing(err.into()))?,
                        res.result.gas_used(),
                    );

                    // Return success trace result
                    return Ok((
                        TracingResult::Geth(vec![TraceResult::Success {
                            result: call_frame.into(),
                            tx_hash: Some(tx.hash),
                        }]),
                        res.state,
                    ));
                }
                // Return error for unsupported tracers
                _ => {
                    return Err(EthApiError::Transaction(TransactionError::Tracing(
                        eyre!("only call tracer is currently supported").into(),
                    )))
                }
            }
        }

        // Use default tracer
        let mut inspector = TracingInspector::new(TracingInspectorConfig::from_geth_config(&config));
        let eth_evm_config = EthEvmConfig::default();
        let evm = eth_evm_config.evm_with_env_and_inspector(db, env, &mut inspector);
        let res = transact_in_place(evm)?;
        let gas_used = res.result.gas_used();
        let return_value = res.result.into_output().unwrap_or_default();
        let frame = inspector.into_geth_builder().geth_traces(gas_used, return_value, config);
        Ok((
            TracingResult::Geth(vec![TraceResult::Success { result: frame.into(), tx_hash: Some(tx.hash) }]),
            res.state,
        ))
    }

    /// Traces the transaction with Parity tracing options and returns the resulting traces and state.
    fn trace_parity(
        env: EnvWithHandlerCfg,
        db: &mut EthDatabaseSnapshot<P>,
        tx: &reth_rpc_types::Transaction,
        tracing_config: TracingInspectorConfig,
    ) -> TracingStateResult {
        // Get block base fee
        let block_base_fee = env
            .env
            .block
            .basefee
            .try_into()
            .map_err(|err: FromUintError<u128>| TransactionError::Tracing(err.into()))?;

        // Initialize tracing inspector with given config
        let mut inspector = TracingInspector::new(tracing_config);

        // Build EVM with environment and inspector
        let eth_evm_config = EthEvmConfig::default();
        let evm = eth_evm_config.evm_with_env_and_inspector(db, env, &mut inspector);

        // Execute transaction
        let res = transact_in_place(evm)?;

        // Create transaction info
        let transaction_info = TransactionInfo::from(tx).with_base_fee(block_base_fee);

        // Return Parity trace result
        Ok((
            TracingResult::Parity(inspector.into_parity_builder().into_localized_transaction_traces(transaction_info)),
            res.state,
        ))
    }

    /// Trace the block in the parity format.
    pub fn trace_block(self) -> TracerResult<Option<Vec<LocalizedTransactionTrace>>> {
        let txs = self.transactions.clone();
        Ok(Some(self.trace_transactions(TracingResult::as_parity, &txs)?))
    }

    /// Returns the debug trace in the Geth.
    /// Currently only supports the call tracer or the default tracer.
    pub fn debug_block(self) -> TracerResult<Vec<TraceResult>> {
        let txs = self.transactions.clone();
        self.trace_transactions(TracingResult::as_geth, &txs)
    }

    pub fn debug_transaction(mut self, transaction_hash: B256) -> TracerResult<GethTrace> {
        for tx in self.transactions.clone() {
            if tx.hash == transaction_hash {
                // We only want to trace the transaction with the given hash.
                let trace = self
                    .trace_transactions(TracingResult::as_geth, &[tx])?
                    .first()
                    .cloned()
                    .ok_or(TransactionError::Tracing(eyre!("No trace found").into()))?;
                return match trace {
                    TraceResult::Success { result, .. } => Ok(result),
                    TraceResult::Error { error, .. } => Err(TransactionError::Tracing(error.into()).into()),
                };
            }

            let env = env_with_tx(&self.env, tx.clone())?;
            let eth_evm_config = EthEvmConfig::default();
            transact_commit_in_place(eth_evm_config.evm_with_env(&mut self.db, env))?;
        }

        Err(EthApiError::TransactionNotFound(transaction_hash))
    }

    /// Debugs a transaction request by tracing it using the provided tracing options.
    ///
    /// This function returns an error if the tracing options are not supported or if there is an issue
    /// with the EVM environment or transaction execution.
    pub fn debug_transaction_request(self, request: &TransactionRequest) -> TracerResult<GethTrace> {
        // Attempt to get Geth tracing options from the provided tracing options.
        let opts = self
            .tracing_options
            .as_geth_call()
            .ok_or_else(|| {
                // Return an error if the tracing options are not supported.
                EthApiError::Transaction(TransactionError::Tracing(
                    eyre!("only `GethDebugTracingCallOptions` tracing options are supported for call tracing").into(),
                ))
            })?
            .clone();

        // Extract the tracing options from the obtained Geth tracing options.
        let GethDebugTracingCallOptions { tracing_options, .. } = opts;
        let GethDebugTracingOptions { tracer, tracer_config, .. } = tracing_options;

        // Check if a tracer is provided.
        if let Some(tracer) = tracer {
            match tracer {
                // Only support CallTracer for now.
                GethDebugTracerType::BuiltInTracer(GethDebugBuiltInTracerType::CallTracer) => {
                    // Build the EVM environment using the provided configuration and request.
                    let env = build_call_evm_env(
                        CfgEnvWithHandlerCfg { cfg_env: self.env.cfg.clone(), handler_cfg: self.env.handler_cfg },
                        self.env.block.clone(),
                        request.clone(),
                    )?;

                    // Convert the tracer configuration into call configuration.
                    let call_config =
                        tracer_config.into_call_config().map_err(|err| TransactionError::Tracing(err.into()))?;

                    // Create a new tracing inspector with the call configuration.
                    let mut inspector =
                        TracingInspector::new(TracingInspectorConfig::from_geth_call_config(&call_config));

                    // Build EVM with environment and inspector.
                    let eth_evm_config = EthEvmConfig::default();
                    let evm = eth_evm_config.evm_with_env_and_inspector(self.db, env, &mut inspector);

                    // Execute the transaction.
                    let res = transact_in_place(evm)?;

                    // Get the call traces from the inspector.
                    let frame = inspector.into_geth_builder().geth_call_traces(call_config, res.result.gas_used());

                    // Return the obtained call traces.
                    return Ok(frame.into());
                }

                // Return an error for unsupported tracers.
                _ => {
                    return Err(EthApiError::Transaction(TransactionError::Tracing(
                        eyre!("only call tracer is currently supported").into(),
                    )))
                }
            }
        }

        // Return a default Geth trace if no tracer is provided.
        Ok(GethTrace::Default(Default::default()))
    }

    /// Traces the provided transactions using the given closure.
<<<<<<< HEAD
    /// The function `transact_and_get_traces` closure uses the `env` and `db` to create an evm
    /// which is then used to transact and trace the transaction.
    fn trace_transactions<T: Clone>(
=======
    /// The `convert_result` closure takes the resulting tracing result
    /// and converts it into the desired type.
    fn trace_transactions<T>(
>>>>>>> 1c2b2505
        self,
        convert_result: fn(&TracingResult) -> Option<&Vec<T>>,
        transactions: &[reth_rpc_types::Transaction],
    ) -> TracerResult<Vec<T>> {
        let mut traces: Vec<T> = Vec::with_capacity(self.transactions.len());
        let mut transactions = transactions.iter().peekable();
        let mut db = self.db;

        while let Some(tx) = transactions.next() {
            let env = env_with_tx(&self.env, tx.clone())?;

            let (res, state_changes) =
                if tx.other.get("isRunOutOfResources").and_then(serde_json::Value::as_bool).unwrap_or(false) {
                    (TracingResult::default_failure(&self.tracing_options, tx), HashMap::default())
                } else {
                    match &self.tracing_options {
                        TracingOptions::Geth(opts) => Self::trace_geth(env, &mut db, tx, opts.clone())?,
                        TracingOptions::Parity(tracing_config) => {
                            Self::trace_parity(env, &mut db, tx, *tracing_config)?
                        }
                        TracingOptions::GethCall(_) => {
                            return Err(EthApiError::Transaction(TransactionError::Tracing(
                                eyre!("`TracingOptions::GethCall` is not supported in `trace_transactions` context")
                                    .into(),
                            )))
                        }
                    }
                };

            if let Some(result) = convert_result(&res) {
                result.iter().for_each(|item| traces.push(item.clone()));
            }

            // Only commit to the database if there are more transactions to process.
            if transactions.peek().is_some() {
                db.commit(state_changes);
            }
        }

        TracerResult::Ok(traces)
    }
}

/// Returns the environment with the transaction env updated to the given transaction.
fn env_with_tx(env: &EnvWithHandlerCfg, tx: reth_rpc_types::Transaction) -> TracerResult<EnvWithHandlerCfg> {
    // Convert the transaction to an ec recovered transaction and update the env with it.
    let tx_ec_recovered = tx.try_into().map_err(|_| EthereumDataFormatError::TransactionConversion)?;

    let tx_env = EthEvmConfig::default().tx_env(&tx_ec_recovered);

    Ok(EnvWithHandlerCfg {
        env: Env::boxed(env.env.cfg.clone(), env.env.block.clone(), tx_env),
        handler_cfg: env.handler_cfg,
    })
}

/// Runs the `evm.transact_commit()` in a blocking context using `tokio::task::block_in_place`.
/// This is needed in order to enter a blocking context which is then converted to a async
/// context in the implementation of [Database] using `Handle::current().block_on(async { ... })`
/// ⚠️ `evm.transact()` should NOT be used as is and we should always make use of the `transact_in_place` function
fn transact_in_place<I, DB: Database>(mut evm: reth_revm::Evm<'_, I, DB>) -> TracerResult<ResultAndState>
where
    <DB as Database>::Error: std::error::Error + Sync + Send + 'static,
{
    tokio::task::block_in_place(|| evm.transact().map_err(|err| TransactionError::Tracing(err.into()).into()))
}

/// Runs the `evm.transact_commit()` in a blocking context using `tokio::task::block_in_place`.
/// This is needed in order to enter a blocking context which is then converted to a async
/// context in the implementation of [Database] using `Handle::current().block_on(async { ... })`
/// ⚠️ `evm.transact_commit()` should NOT be used as is and we should always make use of the `transaction_commit_in_place` function
fn transact_commit_in_place<I, DB: Database + DatabaseCommit>(
    mut evm: reth_revm::Evm<'_, I, DB>,
) -> TracerResult<ExecutionResult>
where
    <DB as Database>::Error: std::error::Error + Sync + Send + 'static,
{
    tokio::task::block_in_place(|| evm.transact_commit().map_err(|err| TransactionError::Tracing(err.into()).into()))
}

#[cfg(test)]
mod tests {
    use super::*;
    use crate::eth_provider::{database::Database, provider::EthDataProvider};
    use builder::TracerBuilder;
    use mongodb::options::{DatabaseOptions, ReadConcern, WriteConcern};
    use starknet::providers::{jsonrpc::HttpTransport, JsonRpcClient};
    use std::{str::FromStr, sync::Arc};
    use url::Url;

    #[tokio::test(flavor = "multi_thread")]
    #[ignore = "this test is used for debugging purposes only"]
    async fn test_debug_tracing() {
        // Set the env vars
        std::env::set_var("KAKAROT_ADDRESS", "CHECK THE KAKAROT ADDRESS FOR THE BLOCK YOU ARE DEBUGGING");
        std::env::set_var(
            "UNINITIALIZED_ACCOUNT_CLASS_HASH",
            "CHECK THE KAKAROT UNINITIALIZED ACCOUNT CLASS HASH FOR THE BLOCK YOU ARE DEBUGGING",
        );

        // Given
        let url = Url::parse("https://juno-kakarot-dev.karnot.xyz/").unwrap();
        let starknet_provider = JsonRpcClient::new(HttpTransport::new(url));

        // Start a local mongodb instance with the state of the network:
        // - Install `mongod`.
        // - Run `brew services start mongodb-community` on MacOS.
        // - Connect to the remote mongodb instance using MongoCompass and export the headers collection
        //   and the transactions collection. Instructions for exporting/importing can be found at
        //   `https://www.mongodb.com/docs/compass/current/import-export/`.
        // - Connect to the local mongodb instance using MongoCompass.
        // - Import the headers and transactions collections.
        // - ‼️ You might need to manually fix some transactions that don't have an `accessList` field. ‼️
        // - ‼️ Be sure to import the collections in the database called `local`. ‼️
        let db_client = mongodb::Client::with_uri_str("mongodb://localhost:27017/").await.unwrap();
        let db = Database::new(
            db_client.database_with_options(
                "local",
                DatabaseOptions::builder()
                    .read_concern(ReadConcern::majority())
                    .write_concern(WriteConcern::majority())
                    .build(),
            ),
        );

        let eth_provider = Arc::new(EthDataProvider::new(db, starknet_provider).await.unwrap());
        let tracer = TracerBuilder::new(eth_provider)
            .await
            .unwrap()
            .with_transaction_hash(B256::from_str("INSERT THE TRANSACTION HASH YOU WISH TO DEBUG").unwrap())
            .await
            .unwrap()
            .with_tracing_options(TracingInspectorConfig::default_parity().into())
            .build()
            .unwrap();

        // When
        let _ = tracer.trace_block().unwrap();
    }
}<|MERGE_RESOLUTION|>--- conflicted
+++ resolved
@@ -301,15 +301,9 @@
     }
 
     /// Traces the provided transactions using the given closure.
-<<<<<<< HEAD
-    /// The function `transact_and_get_traces` closure uses the `env` and `db` to create an evm
-    /// which is then used to transact and trace the transaction.
-    fn trace_transactions<T: Clone>(
-=======
     /// The `convert_result` closure takes the resulting tracing result
     /// and converts it into the desired type.
-    fn trace_transactions<T>(
->>>>>>> 1c2b2505
+    fn trace_transactions<T: Clone>(
         self,
         convert_result: fn(&TracingResult) -> Option<&Vec<T>>,
         transactions: &[reth_rpc_types::Transaction],
