--- conflicted
+++ resolved
@@ -19,18 +19,9 @@
 
 use self::config::KakarotEvmConfig;
 use self::database::EthDatabaseSnapshot;
-<<<<<<< HEAD
 use crate::eth_provider::{
     error::{EthApiError, EthereumDataFormatError, TransactionError},
     provider::EthereumProvider,
-=======
-use crate::{
-    eth_provider::{
-        error::{EthApiError, TransactionError},
-        provider::EthereumProvider,
-    },
-    models::transaction::rpc_to_ec_recovered_transaction,
->>>>>>> 338323ff
 };
 
 pub type TracerResult<T> = Result<T, EthApiError>;
