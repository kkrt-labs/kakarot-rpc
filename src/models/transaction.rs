<<<<<<< HEAD
use reth_primitives::{AccessList, AccessListItem, TransactionKind, TxEip1559, TxEip2930, TxLegacy, TxType};
=======
use reth_primitives::{Signature, Transaction, TransactionSigned, TxType, U256};
>>>>>>> 338323ff

use crate::eth_provider::error::EthereumDataFormatError;

<<<<<<< HEAD
pub fn rpc_to_primitive_transaction(
    rpc_transaction: reth_rpc_types::Transaction,
) -> Result<reth_primitives::Transaction, EthereumDataFormatError> {
    match rpc_transaction
        .transaction_type
        .ok_or(EthereumDataFormatError::PrimitiveError)?
        .try_into()
        .map_err(|_| EthereumDataFormatError::PrimitiveError)?
    {
        TxType::Legacy => Ok(reth_primitives::Transaction::Legacy(TxLegacy {
            nonce: rpc_transaction.nonce,
            gas_price: rpc_transaction.gas_price.ok_or(EthereumDataFormatError::PrimitiveError)?,
            gas_limit: rpc_transaction.gas.try_into().map_err(|_| EthereumDataFormatError::PrimitiveError)?,
            to: rpc_transaction.to.map_or_else(|| TransactionKind::Create, TransactionKind::Call),
            value: rpc_transaction.value,
            input: rpc_transaction.input,
            chain_id: rpc_transaction.chain_id,
        })),
        TxType::Eip2930 => Ok(reth_primitives::Transaction::Eip2930(TxEip2930 {
            chain_id: rpc_transaction.chain_id.ok_or(EthereumDataFormatError::PrimitiveError)?,
            nonce: rpc_transaction.nonce,
            gas_price: rpc_transaction.gas_price.ok_or(EthereumDataFormatError::PrimitiveError)?,
            gas_limit: rpc_transaction.gas.try_into().map_err(|_| EthereumDataFormatError::PrimitiveError)?,
            to: rpc_transaction.to.map_or_else(|| TransactionKind::Create, TransactionKind::Call),
            value: rpc_transaction.value,
            access_list: AccessList(
                rpc_transaction
                    .access_list
                    .unwrap_or_default()
                    .0
                    .into_iter()
                    .map(|access_list| AccessListItem {
                        address: access_list.address,
                        storage_keys: access_list.storage_keys,
                    })
                    .collect(),
            ),
            input: rpc_transaction.input,
        })),
        TxType::Eip1559 => Ok(reth_primitives::Transaction::Eip1559(TxEip1559 {
            chain_id: rpc_transaction.chain_id.ok_or(EthereumDataFormatError::PrimitiveError)?,
            nonce: rpc_transaction.nonce,
            gas_limit: rpc_transaction.gas.try_into().map_err(|_| EthereumDataFormatError::PrimitiveError)?,
            max_fee_per_gas: rpc_transaction.max_fee_per_gas.ok_or(EthereumDataFormatError::PrimitiveError)?,
            max_priority_fee_per_gas: rpc_transaction
                .max_priority_fee_per_gas
                .ok_or(EthereumDataFormatError::PrimitiveError)?,
            to: rpc_transaction.to.map_or_else(|| TransactionKind::Create, TransactionKind::Call),
            value: rpc_transaction.value,
            access_list: AccessList(
                rpc_transaction
                    .access_list
                    .unwrap_or_default()
                    .0
                    .into_iter()
                    .map(|access_list| AccessListItem {
                        address: access_list.address,
                        storage_keys: access_list.storage_keys,
                    })
                    .collect(),
            ),
            input: rpc_transaction.input,
        })),
        _ => Err(EthereumDataFormatError::PrimitiveError),
    }
=======
pub fn rpc_to_ec_recovered_transaction(
    transaction: reth_rpc_types::Transaction,
) -> Result<reth_primitives::TransactionSignedEcRecovered, EthApiError> {
    let signature = transaction.signature.ok_or(SignatureError::MissingSignature)?;
    let transaction: Transaction =
        transaction.try_into().map_err(|_| EthApiError::EthereumDataFormat(EthereumDataFormatError::PrimitiveError))?;

    let parity = match transaction.tx_type() {
        TxType::Legacy => {
            // EIP-155: v = {0, 1} + CHAIN_ID * 2 + 35
            let chain_id = transaction.chain_id().ok_or(TransactionError::InvalidChainId)?;
            let recovery = chain_id.saturating_mul(2).saturating_add(35);
            signature.v - U256::from(recovery)
        }
        TxType::Eip1559 | TxType::Eip2930 | TxType::Eip4844 => signature.v,
    };

    let tx_signed = TransactionSigned::from_transaction_and_signature(
        transaction,
        Signature {
            r: signature.r,
            s: signature.s,
            odd_y_parity: parity.try_into().map_err(|_| SignatureError::InvalidParity)?,
        },
    );

    let tx_ec_recovered = tx_signed.try_into_ecrecovered().map_err(|_| SignatureError::RecoveryError)?;
    Ok(tx_ec_recovered)
>>>>>>> 338323ff
}

#[cfg(test)]
mod tests {
    use super::*;
<<<<<<< HEAD
    use reth_primitives::{Address, Bytes, Signature, TransactionSignedEcRecovered, U256};
    use reth_rpc_types::AccessListItem as RpcAccessListItem;
=======
    use reth_primitives::{Address, Bytes, U256};
    use reth_rpc_types::{AccessList, AccessListItem};
>>>>>>> 338323ff
    use std::str::FromStr;

    struct RpcTxBuilder {
        tx: reth_rpc_types::Transaction,
    }

    impl RpcTxBuilder {
        fn new() -> Self {
            Self {
                tx: reth_rpc_types::Transaction {
                    nonce: 1,
                    from: Address::from_str("0x0000000000000000000000000000000000000001").unwrap(),
                    to: Some(Address::from_str("0x0000000000000000000000000000000000000002").unwrap()),
                    value: U256::from(100),
                    gas_price: Some(20),
                    gas: 21000,
                    input: Bytes::from("1234"),
                    signature: Some(reth_rpc_types::Signature {
                        r: U256::from(1),
                        s: U256::from(2),
                        v: U256::from(38),
                        y_parity: None,
                    }),
                    chain_id: Some(1),
                    transaction_type: Some(0),
                    ..Default::default()
                },
            }
        }

        fn with_transaction_type(mut self, tx_type: TxType) -> Self {
            match tx_type {
                TxType::Eip2930 | TxType::Eip1559 => {
                    if let Some(sig) = self.tx.signature.as_mut() {
                        sig.v = U256::from(1);
                        sig.y_parity = Some(reth_rpc_types::Parity(true));
                    }
                }
                _ => {}
            }
            self.tx.transaction_type = Some(tx_type as u8);
            self
        }

        fn with_access_list(mut self) -> Self {
            self.tx.access_list = Some(reth_rpc_types::AccessList(vec![AccessListItem {
                address: Address::from_str("0x0000000000000000000000000000000000000003").unwrap(),
                storage_keys: vec![U256::from(123).into(), U256::from(456).into()],
            }]));
            self
        }

        fn with_fee_market(mut self) -> Self {
            self.tx.max_fee_per_gas = Some(30);
            self.tx.max_priority_fee_per_gas = Some(10);
            self
        }

        fn build(self) -> reth_rpc_types::Transaction {
            self.tx
        }
    }

    // Helper to create a legacy transaction
    fn legacy_rpc_transaction() -> reth_rpc_types::Transaction {
        RpcTxBuilder::new().with_transaction_type(TxType::Legacy).build()
    }

    // Helper to create an EIP-2930 transaction
    fn eip2930_rpc_transaction() -> reth_rpc_types::Transaction {
        RpcTxBuilder::new().with_transaction_type(TxType::Eip2930).with_access_list().build()
    }

    // Helper to create an EIP-1559 transaction
    fn eip1559_rpc_transaction() -> reth_rpc_types::Transaction {
        RpcTxBuilder::new().with_transaction_type(TxType::Eip1559).with_access_list().with_fee_market().build()
    }

    macro_rules! assert_common_fields {
        ($tx: expr, $rpc_tx: expr, $gas_price_field: ident, $has_access_list: expr) => {
            assert_eq!($tx.chain_id(), $rpc_tx.chain_id);
            assert_eq!($tx.nonce(), $rpc_tx.nonce);
            assert_eq!($tx.max_fee_per_gas(), $rpc_tx.$gas_price_field.unwrap());
            assert_eq!($tx.max_priority_fee_per_gas(), $rpc_tx.max_priority_fee_per_gas);
            assert_eq!($tx.gas_limit() as u128, $rpc_tx.gas);
            assert_eq!($tx.value(), $rpc_tx.value);
            assert_eq!($tx.input().clone(), $rpc_tx.input);
            assert_eq!($tx.to().unwrap(), $rpc_tx.to.unwrap());
            if $has_access_list {
                assert_eq!(
                    $tx.access_list().cloned().unwrap(),
                    AccessList(
                        $rpc_tx
                            .access_list
                            .unwrap()
                            .0
                            .into_iter()
                            .map(|access_list| AccessListItem {
                                address: access_list.address,
                                storage_keys: access_list.storage_keys,
                            })
                            .collect()
                    )
                );
            }
        };
    }

    // Macro to create the tests for rpc to primitive transaction conversion
    macro_rules! test_rpc_to_primitive_conversion {
        ($test_name: ident, $tx_initializer: ident, $gas_price_field: ident, $has_access_list: expr) => {
            #[test]
            fn $test_name() {
                // Given
                let rpc_tx = $tx_initializer();

                // When
                let tx: Transaction =
                    rpc_tx.clone().try_into().expect("Failed to convert RPC transaction to ec recovered");

                // Then
                assert_common_fields!(tx, rpc_tx, $gas_price_field, $has_access_list);
            }
        };
    }

    // Macro to create the tests for rpc to ec recovered transaction conversion
    macro_rules! test_rpc_to_ec_recovered_conversion {
        ($test_name: ident, $tx_initializer: ident, $gas_price_field: ident, $has_access_list: expr) => {
            #[test]
            fn $test_name() {
                // Given
                let rpc_tx = $tx_initializer();

                // When
                let tx = TransactionSignedEcRecovered::try_from(rpc_tx.clone())
                    .map_err(|_| EthereumDataFormatError::TransactionConversionError)
                    .unwrap();

                // Then
                assert_common_fields!(tx, rpc_tx, $gas_price_field, $has_access_list);
                let mut v = rpc_tx.signature.unwrap().v.to::<u64>();
                v = if v > 1 { v - tx.chain_id().unwrap() * 2 - 35 } else { v };
                assert_eq!(
                    tx.signature,
                    rpc_tx.signature.map(|sig| Signature { r: sig.r, s: sig.s, odd_y_parity: v != 0 }).unwrap()
                );
            }
        };
    }

    test_rpc_to_primitive_conversion!(
        test_legacy_transaction_conversion_to_primitive,
        legacy_rpc_transaction,
        gas_price,
        false
    );

    test_rpc_to_ec_recovered_conversion!(
        test_legacy_transaction_conversion_to_ec_recovered,
        legacy_rpc_transaction,
        gas_price,
        false
    );

    test_rpc_to_primitive_conversion!(
        test_eip2930_transaction_conversion_to_primitive,
        eip2930_rpc_transaction,
        gas_price,
        true
    );
    test_rpc_to_ec_recovered_conversion!(
        test_eip2930_transaction_conversion_to_ec_recovered,
        eip2930_rpc_transaction,
        gas_price,
        true
    );

    test_rpc_to_primitive_conversion!(
        test_eip1559_transaction_conversion_to_primitive,
        eip1559_rpc_transaction,
        max_fee_per_gas,
        true
    );

    test_rpc_to_ec_recovered_conversion!(
        test_eip1559_transaction_conversion_to_ec_recovered,
        eip1559_rpc_transaction,
        max_fee_per_gas,
        true
    );
}<|MERGE_RESOLUTION|>--- conflicted
+++ resolved
@@ -1,12 +1,8 @@
-<<<<<<< HEAD
 use reth_primitives::{AccessList, AccessListItem, TransactionKind, TxEip1559, TxEip2930, TxLegacy, TxType};
-=======
-use reth_primitives::{Signature, Transaction, TransactionSigned, TxType, U256};
->>>>>>> 338323ff
 
 use crate::eth_provider::error::EthereumDataFormatError;
 
-<<<<<<< HEAD
+
 pub fn rpc_to_primitive_transaction(
     rpc_transaction: reth_rpc_types::Transaction,
 ) -> Result<reth_primitives::Transaction, EthereumDataFormatError> {
@@ -72,48 +68,13 @@
         })),
         _ => Err(EthereumDataFormatError::PrimitiveError),
     }
-=======
-pub fn rpc_to_ec_recovered_transaction(
-    transaction: reth_rpc_types::Transaction,
-) -> Result<reth_primitives::TransactionSignedEcRecovered, EthApiError> {
-    let signature = transaction.signature.ok_or(SignatureError::MissingSignature)?;
-    let transaction: Transaction =
-        transaction.try_into().map_err(|_| EthApiError::EthereumDataFormat(EthereumDataFormatError::PrimitiveError))?;
-
-    let parity = match transaction.tx_type() {
-        TxType::Legacy => {
-            // EIP-155: v = {0, 1} + CHAIN_ID * 2 + 35
-            let chain_id = transaction.chain_id().ok_or(TransactionError::InvalidChainId)?;
-            let recovery = chain_id.saturating_mul(2).saturating_add(35);
-            signature.v - U256::from(recovery)
-        }
-        TxType::Eip1559 | TxType::Eip2930 | TxType::Eip4844 => signature.v,
-    };
-
-    let tx_signed = TransactionSigned::from_transaction_and_signature(
-        transaction,
-        Signature {
-            r: signature.r,
-            s: signature.s,
-            odd_y_parity: parity.try_into().map_err(|_| SignatureError::InvalidParity)?,
-        },
-    );
-
-    let tx_ec_recovered = tx_signed.try_into_ecrecovered().map_err(|_| SignatureError::RecoveryError)?;
-    Ok(tx_ec_recovered)
->>>>>>> 338323ff
 }
 
 #[cfg(test)]
 mod tests {
     use super::*;
-<<<<<<< HEAD
     use reth_primitives::{Address, Bytes, Signature, TransactionSignedEcRecovered, U256};
-    use reth_rpc_types::AccessListItem as RpcAccessListItem;
-=======
-    use reth_primitives::{Address, Bytes, U256};
     use reth_rpc_types::{AccessList, AccessListItem};
->>>>>>> 338323ff
     use std::str::FromStr;
 
     struct RpcTxBuilder {
