--- conflicted
+++ resolved
@@ -1,12 +1,8 @@
-#[cfg(any(test, feature = "arbitrary", feature = "testing"))]
-<<<<<<< HEAD
-use arbitrary::Arbitrary;
 use reth_primitives::B256;
-=======
-use reth_primitives::{Address, TransactionSigned, TxType, U256};
->>>>>>> acf1fda0
 use reth_rpc_types::Transaction;
 use serde::{Deserialize, Serialize};
+#[cfg(any(test, feature = "arbitrary", feature = "testing"))]
+use {arbitrary::Arbitrary, reth_primitives::TxType};
 
 /// A full transaction as stored in the database
 #[derive(Debug, Serialize, Deserialize, Eq, PartialEq, Clone)]
@@ -29,66 +25,37 @@
 }
 
 #[cfg(any(test, feature = "arbitrary", feature = "testing"))]
-<<<<<<< HEAD
 impl<'a> StoredTransaction {
     pub fn arbitrary_with_optional_fields(u: &mut arbitrary::Unstructured<'a>) -> arbitrary::Result<Self> {
+        let transaction = Self::arbitrary(u)?.tx;
+
+        let transaction_type = Into::<u8>::into(transaction.transaction_type.unwrap_or_default()) % 3;
+
         Ok(Self {
-=======
-impl<'a> arbitrary::Arbitrary<'a> for StoredTransaction {
-    fn arbitrary(u: &mut arbitrary::Unstructured<'a>) -> arbitrary::Result<Self> {
-        let transaction = TransactionSigned::arbitrary(u)?;
-
-        let transaction_type = Into::<u8>::into(transaction.tx_type()) % 3;
-
-        Ok(StoredTransaction {
->>>>>>> acf1fda0
             tx: Transaction {
                 block_hash: Some(B256::arbitrary(u)?),
                 block_number: Some(u64::arbitrary(u)?),
                 transaction_index: Some(u64::arbitrary(u)?),
                 gas_price: Some(u128::arbitrary(u)?),
                 gas: u64::arbitrary(u)? as u128,
-<<<<<<< HEAD
-                max_fee_per_gas: Some(u128::arbitrary(u)?),
-                max_priority_fee_per_gas: Some(u128::arbitrary(u)?),
-=======
                 max_fee_per_gas: if TryInto::<TxType>::try_into(transaction_type).unwrap() == TxType::Legacy {
                     None
                 } else {
-                    Some(transaction.max_fee_per_gas())
+                    Some(u128::arbitrary(u)?)
                 },
                 max_priority_fee_per_gas: if TryInto::<TxType>::try_into(transaction_type).unwrap() == TxType::Legacy {
                     None
                 } else {
-                    Some(transaction.max_priority_fee_per_gas().unwrap_or_default())
+                    Some(u128::arbitrary(u)?)
                 },
-                max_fee_per_blob_gas: transaction.max_fee_per_blob_gas(),
-                input: transaction.input().clone(),
->>>>>>> acf1fda0
                 signature: Some(reth_rpc_types::Signature {
                     y_parity: Some(reth_rpc_types::Parity(bool::arbitrary(u)?)),
                     ..reth_rpc_types::Signature::arbitrary(u)?
                 }),
-<<<<<<< HEAD
-                transaction_type: Some(u8::arbitrary(u)? % 3),
-=======
-                chain_id: transaction.chain_id(),
-                blob_versioned_hashes: transaction.blob_versioned_hashes(),
-                access_list: transaction.access_list().map(|list| {
-                    reth_rpc_types::AccessList(
-                        list.0
-                            .iter()
-                            .map(|item| reth_rpc_types::AccessListItem {
-                                address: item.address,
-                                storage_keys: item.storage_keys.clone(),
-                            })
-                            .collect(),
-                    )
-                }),
-                transaction_type: Some(Into::<u8>::into(transaction.tx_type()) % 3),
->>>>>>> acf1fda0
+                transaction_type: Some(transaction_type),
                 other: Default::default(),
-                ..Self::arbitrary(u)?.into()
+                access_list: Some(reth_rpc_types::AccessList::arbitrary(u)?),
+                ..transaction
             },
         })
     }
