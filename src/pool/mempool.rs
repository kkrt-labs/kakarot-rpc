use super::validate::KakarotTransactionValidator;
<<<<<<< HEAD
use crate::{
    into_via_wrapper,
    models::felt::Felt252Wrapper,
    providers::eth_provider::{
        error::ExecutionError,
        provider::EthDataProvider,
        starknet::{ERC20Reader, STARKNET_NATIVE_TOKEN},
        utils::{class_hash_not_declared, contract_not_found},
    },
};
use reth_primitives::{BlockId, U256};
=======
use crate::pool::EthClient;
>>>>>>> 45f3fb59
use reth_transaction_pool::{
    blobstore::NoopBlobStore, CoinbaseTipOrdering, EthPooledTransaction, Pool, TransactionPool,
};
use serde_json::Value;
use starknet::core::types::Felt;
use std::{collections::HashMap, fs::File, io::Read, sync::Arc, time::Duration};
use tokio::{runtime::Handle, sync::Mutex};
use tracing::Instrument;

/// A type alias for the Kakarot Transaction Validator.
/// Uses the Reth implementation [`TransactionValidationTaskExecutor`].
pub type Validator<Client> = KakarotTransactionValidator<Client, EthPooledTransaction>;

/// A type alias for the Kakarot Transaction Ordering.
/// Uses the Reth implementation [`CoinbaseTipOrdering`].
pub type TransactionOrdering = CoinbaseTipOrdering<EthPooledTransaction>;

/// A type alias for the Kakarot Sequencer Mempool.
pub type KakarotPool<Client> = Pool<Validator<Client>, TransactionOrdering, NoopBlobStore>;

#[derive(Debug, Default)]
pub struct AccountManager {
    accounts: Arc<Mutex<HashMap<Felt, Felt>>>,
}

impl AccountManager {
    pub async fn new<SP>(path: &str, eth_provider: &EthDataProvider<SP>) -> eyre::Result<Self>
    where
        SP: starknet::providers::Provider + Send + Sync + 'static,
    {
        let mut accounts = HashMap::new();

        // Open the file specified by `path`
        let Ok(mut file) = File::open(path) else {
            return Ok(Self::default());
        };

        let mut contents = String::new();
        if file.read_to_string(&mut contents).is_err() {
            return Ok(Self::default());
        }

        // Parse the file contents as JSON
        let json: Value = match serde_json::from_str(&contents) {
            Ok(json) => json,
            Err(_) => {
                return Ok(Self::default());
            }
        };

        // Extract the account addresses from the JSON array
        if let Some(array) = json.as_array() {
            for item in array {
                if let Some(account_address) = item.as_str() {
                    let felt_address = Felt::from_hex_unchecked(account_address);

                    let starknet_block_id = eth_provider
                        .to_starknet_block_id(Some(BlockId::default()))
                        .await
                        .map_err(|e| eyre::eyre!("Error converting block ID: {:?}", e))?;

                    // Query the initial account_nonce for the account from the provider
                    accounts.insert(
                        felt_address,
                        eth_provider
                            .starknet_provider()
                            .get_nonce(starknet_block_id, felt_address)
                            .await
                            .unwrap_or_default(),
                    );
                }
            }
        }

        Ok(Self { accounts: Arc::new(Mutex::new(accounts)) })
    }

<<<<<<< HEAD
    /// Start the account manager task.
    #[allow(clippy::significant_drop_tightening)]
    pub fn start<SP>(&self, rt_handle: &Handle, eth_provider: Arc<EthDataProvider<SP>>)
=======
    pub fn start<SP>(&self, rt_handle: &Handle, eth_client: &'static EthClient<SP>)
>>>>>>> 45f3fb59
    where
        SP: starknet::providers::Provider + Send + Sync + Clone + 'static,
    {
        let accounts = self.accounts.clone();

        rt_handle.spawn(async move {
            loop {
<<<<<<< HEAD
                let result: eyre::Result<()> = {
                    let mut accounts = accounts.lock().await;

                    // Iterate over the accounts
                    for (account_address, account_nonce) in accounts.iter_mut() {
                        match Self::get_balance(account_address, &eth_provider).await {
                            Ok(balance) => {
                                if balance > U256::from(u128::pow(10, 18)) {
                                    Self::process_transaction(account_address, account_nonce, &eth_provider);
                                }
                            }
                            Err(e) => {
                                tracing::error!(
                                    "Error getting balance for account_address {:?}: {:?}",
                                    account_address,
                                    e
                                );
                            }
                        }
                    }

                    Ok(())
                };

                if let Err(e) = result {
                    tracing::error!("Error checking balances: {:?}", e);
=======
                for address in &accounts {
                    Self::process_transaction(address, eth_client);
>>>>>>> 45f3fb59
                }

                tokio::time::sleep(Duration::from_secs(1)).await;
            }
        });
    }

<<<<<<< HEAD
    async fn get_balance<SP>(account_address: &Felt, eth_provider: &EthDataProvider<SP>) -> eyre::Result<U256>
=======
    fn process_transaction<SP>(address: &Felt, eth_client: &EthClient<SP>)
>>>>>>> 45f3fb59
    where
        SP: starknet::providers::Provider + Send + Sync + Clone + 'static,
    {
        // Convert the optional Ethereum block ID to a Starknet block ID.
        let starknet_block_id = eth_provider.to_starknet_block_id(Some(BlockId::default())).await?;

<<<<<<< HEAD
        // Create a new `ERC20Reader` instance for the Starknet native token
        let eth_contract = ERC20Reader::new(*STARKNET_NATIVE_TOKEN, eth_provider.starknet_provider());

        // Call the `balanceOf` method on the contract for the given account_address and block ID, awaiting the result
        let span = tracing::span!(tracing::Level::INFO, "sn::balance");
        let res = eth_contract.balanceOf(account_address).block_id(starknet_block_id).call().instrument(span).await;

        if contract_not_found(&res) || class_hash_not_declared(&res) {
            return Err(eyre::eyre!("Contract not found or class hash not declared"));
=======
        if balance > Felt::ONE {
            let best_hashes = eth_client.mempool().as_ref().best_transactions().map(|x| *x.hash()).collect::<Vec<_>>();

            if let Some(best_hash) = best_hashes.first() {
                eth_client.mempool().as_ref().remove_transactions(vec![*best_hash]);
            }
>>>>>>> 45f3fb59
        }

        // Otherwise, extract the balance from the result, converting any errors to ExecutionError
        let balance = res.map_err(ExecutionError::from)?.balance;

        // Convert the low and high parts of the balance to U256
        let low: U256 = into_via_wrapper!(balance.low);
        let high: U256 = into_via_wrapper!(balance.high);

        // Combine the low and high parts to form the final balance and return it
        let balance = low + (high << 128);

        Ok(balance)
    }

    fn process_transaction<SP>(_account_address: &Felt, account_nonce: &mut Felt, eth_provider: &EthDataProvider<SP>)
    where
        SP: starknet::providers::Provider + Send + Sync + 'static,
    {
        let best_hashes =
            eth_provider.mempool.as_ref().unwrap().best_transactions().map(|x| *x.hash()).collect::<Vec<_>>();

        if let Some(best_hash) = best_hashes.first() {
            eth_provider.mempool.as_ref().unwrap().remove_transactions(vec![*best_hash]);

            // Increment account_nonce after sending a transaction
            *account_nonce = *account_nonce + 1;
        }
    }
}<|MERGE_RESOLUTION|>--- conflicted
+++ resolved
@@ -1,5 +1,4 @@
 use super::validate::KakarotTransactionValidator;
-<<<<<<< HEAD
 use crate::{
     into_via_wrapper,
     models::felt::Felt252Wrapper,
@@ -11,9 +10,7 @@
     },
 };
 use reth_primitives::{BlockId, U256};
-=======
 use crate::pool::EthClient;
->>>>>>> 45f3fb59
 use reth_transaction_pool::{
     blobstore::NoopBlobStore, CoinbaseTipOrdering, EthPooledTransaction, Pool, TransactionPool,
 };
@@ -91,13 +88,9 @@
         Ok(Self { accounts: Arc::new(Mutex::new(accounts)) })
     }
 
-<<<<<<< HEAD
     /// Start the account manager task.
     #[allow(clippy::significant_drop_tightening)]
     pub fn start<SP>(&self, rt_handle: &Handle, eth_provider: Arc<EthDataProvider<SP>>)
-=======
-    pub fn start<SP>(&self, rt_handle: &Handle, eth_client: &'static EthClient<SP>)
->>>>>>> 45f3fb59
     where
         SP: starknet::providers::Provider + Send + Sync + Clone + 'static,
     {
@@ -105,7 +98,6 @@
 
         rt_handle.spawn(async move {
             loop {
-<<<<<<< HEAD
                 let result: eyre::Result<()> = {
                     let mut accounts = accounts.lock().await;
 
@@ -132,10 +124,6 @@
 
                 if let Err(e) = result {
                     tracing::error!("Error checking balances: {:?}", e);
-=======
-                for address in &accounts {
-                    Self::process_transaction(address, eth_client);
->>>>>>> 45f3fb59
                 }
 
                 tokio::time::sleep(Duration::from_secs(1)).await;
@@ -143,18 +131,13 @@
         });
     }
 
-<<<<<<< HEAD
     async fn get_balance<SP>(account_address: &Felt, eth_provider: &EthDataProvider<SP>) -> eyre::Result<U256>
-=======
-    fn process_transaction<SP>(address: &Felt, eth_client: &EthClient<SP>)
->>>>>>> 45f3fb59
     where
         SP: starknet::providers::Provider + Send + Sync + Clone + 'static,
     {
         // Convert the optional Ethereum block ID to a Starknet block ID.
         let starknet_block_id = eth_provider.to_starknet_block_id(Some(BlockId::default())).await?;
 
-<<<<<<< HEAD
         // Create a new `ERC20Reader` instance for the Starknet native token
         let eth_contract = ERC20Reader::new(*STARKNET_NATIVE_TOKEN, eth_provider.starknet_provider());
 
@@ -164,14 +147,6 @@
 
         if contract_not_found(&res) || class_hash_not_declared(&res) {
             return Err(eyre::eyre!("Contract not found or class hash not declared"));
-=======
-        if balance > Felt::ONE {
-            let best_hashes = eth_client.mempool().as_ref().best_transactions().map(|x| *x.hash()).collect::<Vec<_>>();
-
-            if let Some(best_hash) = best_hashes.first() {
-                eth_client.mempool().as_ref().remove_transactions(vec![*best_hash]);
-            }
->>>>>>> 45f3fb59
         }
 
         // Otherwise, extract the balance from the result, converting any errors to ExecutionError
