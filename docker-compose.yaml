version: "3.2"

services:
  starknet:
    image: ghcr.io/dojoengine/dojo:v0.6.0-alpha.2
    command:
      - katana
      - --disable-fee
      - --validate-max-steps
      - "16777216"
      - --invoke-max-steps
      - "16777216"
      - --eth-gas-price
      - "0"
      - --strk-gas-price
      - "0"
      - --chain-id
      - KKRT
    ports:
      - 5050:5050
    networks:
      - internal
    restart: on-failure

  kakarot-deployer:
    image: ghcr.io/kkrt-labs/kakarot/deployer:latest
    # Always pull the latest image, until we use release tags
    pull_policy: always
    env_file:
      - ./docker/env/kakarot-deployer.env
    volumes:
      # Since STARKNET_NETWORK is set to katana, the deployments json files will be saved with katana network folder
      - deployments:/app/kakarot/deployments
    depends_on:
      starknet:
        condition: service_started
    restart: on-failure
    networks:
      - internal

  deployments-parser:
    image: apteno/alpine-jq:2023-07-24
    # Parse deployments and save the result to .env file
<<<<<<< HEAD
    entrypoint: /entrypoint.sh
=======
    entrypoint:
      - /bin/sh
      - -c
      # First line overrides an existing .env, if any.
      # This is to make sure that it is clean even though docker volume was not cleaned.
      - |
        echo "KAKAROT_ADDRESS=$$(jq -r '.kakarot.address' /deployments/katana/deployments.json)" > /deployments/.env;
        echo "DEPLOYER_ACCOUNT_ADDRESS=$$(jq -r '.deployer_account.address' /deployments/katana/deployments.json)" >> /deployments/.env;
        echo "PROXY_ACCOUNT_CLASS_HASH=$$(jq -r '.proxy' /deployments/katana/declarations.json)" >> /deployments/.env
        echo "EXTERNALLY_OWNED_ACCOUNT_CLASS_HASH=$$(jq -r '.externally_owned_account' /deployments/katana/declarations.json)" >> /deployments/.env
        echo "CONTRACT_ACCOUNT_CLASS_HASH=$$(jq -r '.contract_account' /deployments/katana/declarations.json)" >> /deployments/.env
>>>>>>> 95dc526d
    volumes:
      - ./docker/scripts/deployments-parser-entrypoint.sh:/entrypoint.sh
      - deployments:/deployments
    depends_on:
      kakarot-deployer:
        condition: service_completed_successfully

  kakarot-rpc:
    image: ghcr.io/kkrt-labs/kakarot-rpc/node:latest
    # Always pull the latest image, until we use release tags
    # TODO: use release tags
    pull_policy: always
    ports:
      - 3030:3030
    env_file:
      - ./docker/env/kakarot-node.env
    volumes:
      # Mount the volume on workdir and use .env stored in root of the volume
      - deployments:/usr/src/app
    depends_on:
      deployments-parser:
        condition: service_completed_successfully
    restart: on-failure
    networks:
      - internal

  apibara-dna:
    image: quay.io/apibara/starknet:1.4.1
    command:
      - start
      - --rpc=http://starknet:5050
      - --wait-for-rpc
      - --data=/data
    ports:
      - 7171:7171
    volumes:
      - apibara:/data
    networks:
      - internal
    restart: on-failure

  ### MongoDB with Mongo Express
  mongo:
    image: mongo:6.0.8
    restart: always
    ports:
      - 27017:27017
    volumes:
      - mongo_data:/data/db
    networks:
      - internal
    env_file:
      - ./docker/env/mongo.env

  clone-repo:
    image: docker.io/alpine/git:latest
    entrypoint: /bin/sh
    command:
      - -c
      # clone the repository in `/code`, removing any old copy.
      - cd /code && rm -rf kakarot-indexer && git clone -v https://github.com/kkrt-labs/kakarot-indexer.git
    volumes:
      - indexer_code:/code
    restart: on-failure

  indexer:
    image: quay.io/apibara/sink-mongo
    command:
      - run
      - /code/kakarot-indexer/src/main.ts
    env_file:
      - ./docker/env/indexer.env
    restart: on-failure
    volumes:
      - indexer_code:/code
      - deployments:/deployments
    networks:
      - internal
    depends_on:
      clone-repo:
        condition: service_completed_successfully
      starknet:
        condition: service_started
      deployments-parser:
        condition: service_completed_successfully

networks:
  internal:

volumes:
  deployments:
  apibara:
  mongo_data:
  indexer_code:<|MERGE_RESOLUTION|>--- conflicted
+++ resolved
@@ -40,22 +40,7 @@
 
   deployments-parser:
     image: apteno/alpine-jq:2023-07-24
-    # Parse deployments and save the result to .env file
-<<<<<<< HEAD
     entrypoint: /entrypoint.sh
-=======
-    entrypoint:
-      - /bin/sh
-      - -c
-      # First line overrides an existing .env, if any.
-      # This is to make sure that it is clean even though docker volume was not cleaned.
-      - |
-        echo "KAKAROT_ADDRESS=$$(jq -r '.kakarot.address' /deployments/katana/deployments.json)" > /deployments/.env;
-        echo "DEPLOYER_ACCOUNT_ADDRESS=$$(jq -r '.deployer_account.address' /deployments/katana/deployments.json)" >> /deployments/.env;
-        echo "PROXY_ACCOUNT_CLASS_HASH=$$(jq -r '.proxy' /deployments/katana/declarations.json)" >> /deployments/.env
-        echo "EXTERNALLY_OWNED_ACCOUNT_CLASS_HASH=$$(jq -r '.externally_owned_account' /deployments/katana/declarations.json)" >> /deployments/.env
-        echo "CONTRACT_ACCOUNT_CLASS_HASH=$$(jq -r '.contract_account' /deployments/katana/declarations.json)" >> /deployments/.env
->>>>>>> 95dc526d
     volumes:
       - ./docker/scripts/deployments-parser-entrypoint.sh:/entrypoint.sh
       - deployments:/deployments
