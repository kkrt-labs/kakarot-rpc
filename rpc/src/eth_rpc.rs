use jsonrpsee::core::{async_trait, RpcResult as Result};
use jsonrpsee::proc_macros::rpc;

use jsonrpsee::types::error::CallError;
use kakarot_rpc_core::helpers::{ethers_block_id_to_starknet_block_id, raw_calldata};
use kakarot_rpc_core::lightclient::{types::RichBlock, StarknetClient};
use reth_primitives::rpc::{BlockNumber, Log};
use reth_primitives::{
    rpc::{transaction::eip2930::AccessListWithGasUsed, BlockId, H256},
    Address, Bloom, Bytes, H160, H64, U256, U64,
};
use reth_primitives::{TransactionSigned, U128};
use reth_rlp::Decodable;
use reth_rpc_types::{
    CallRequest, EIP1186AccountProofResponse, FeeHistory, Index, SyncStatus, TransactionReceipt,
    TransactionRequest, Work,
};
use serde_json::Value;
use starknet::core::types::FieldElement;
use starknet::providers::jsonrpc::models::{BlockId as StarknetBlockId, BlockTag};

use kakarot_rpc_core::lightclient::types::Transaction as EtherTransaction;

/// The RPC module for the Ethereum protocol required by Kakarot.
///
///
pub struct KakarotEthRpc {
    pub starknet_client: Box<dyn StarknetClient>,
}

#[rpc(server, client)]
trait EthApi {
    #[method(name = "eth_blockNumber")]
    async fn block_number(&self) -> Result<U64>;

    /// Returns the protocol version encoded as a string.
    #[method(name = "net_version")]
    fn protocol_version(&self) -> Result<U64>;

    /// Returns an object with data about the sync status or false.
    #[method(name = "eth_syncing")]
    async fn syncing(&self) -> Result<SyncStatus>;

    /// Returns the client coinbase address.
    #[method(name = "eth_coinbase")]
    async fn author(&self) -> Result<Address>;

    /// Returns a list of addresses owned by client.
    #[method(name = "eth_accounts")]
    async fn accounts(&self) -> Result<Vec<Address>>;

    /// Returns the chain ID of the current network.
    #[method(name = "eth_chainId")]
    async fn chain_id(&self) -> Result<Option<U64>>;

    /// Returns information about a block by hash.
    #[method(name = "eth_getBlockByHash")]
    async fn block_by_hash(&self, hash: H256, full: bool) -> Result<Option<RichBlock>>;

    /// Returns information about a block by number.
    #[method(name = "eth_getBlockByNumber")]
    async fn block_by_number(&self, number: BlockNumber, full: bool) -> Result<Option<RichBlock>>;

    /// Returns the number of transactions in a block from a block matching the given block hash.
    #[method(name = "eth_getBlockTransactionCountByHash")]
    async fn block_transaction_count_by_hash(&self, hash: H256) -> Result<Option<U256>>;

    /// Returns the number of transactions in a block matching the given block number.
    #[method(name = "eth_getBlockTransactionCountByNumber")]
    async fn block_transaction_count_by_number(&self, number: BlockNumber) -> Result<Option<U256>>;

    /// Returns the number of uncles in a block from a block matching the given block hash.
    #[method(name = "eth_getUncleCountByBlockHash")]
    async fn block_uncles_count_by_hash(&self, hash: H256) -> Result<U256>;

    /// Returns the number of uncles in a block with given block number.
    #[method(name = "eth_getUncleCountByBlockNumber")]
    async fn block_uncles_count_by_number(&self, number: BlockNumber) -> Result<U256>;

    /// Returns an uncle block of the given block and index.
    #[method(name = "eth_getUncleByBlockHashAndIndex")]
    async fn uncle_by_block_hash_and_index(
        &self,
        hash: H256,
        index: Index,
    ) -> Result<Option<RichBlock>>;

    /// Returns an uncle block of the given block and index.
    #[method(name = "eth_getUncleByBlockNumberAndIndex")]
    async fn uncle_by_block_number_and_index(
        &self,
        number: BlockNumber,
        index: Index,
    ) -> Result<Option<RichBlock>>;

    /// Returns the information about a transaction requested by transaction hash.
    #[method(name = "eth_getTransactionByHash")]
    async fn transaction_by_hash(&self, hash: H256) -> Result<Option<EtherTransaction>>;

    /// Returns information about a transaction by block hash and transaction index position.
    #[method(name = "eth_getTransactionByBlockHashAndIndex")]
    async fn transaction_by_block_hash_and_index(
        &self,
        hash: H256,
        index: Index,
    ) -> Result<Option<EtherTransaction>>;

    /// Returns information about a transaction by block number and transaction index position.
    #[method(name = "eth_getTransactionByBlockNumberAndIndex")]
    async fn transaction_by_block_number_and_index(
        &self,
        number: BlockNumber,
        index: Index,
    ) -> Result<Option<EtherTransaction>>;

    /// Returns the receipt of a transaction by transaction hash.
    #[method(name = "eth_getTransactionReceipt")]
    async fn transaction_receipt(&self, hash: H256) -> Result<Option<TransactionReceipt>>;

    /// Returns the balance of the account of given address.
    #[method(name = "eth_getBalance")]
    async fn balance(&self, address: Address, block_number: Option<BlockId>) -> Result<U256>;

    /// Returns the value from a storage position at a given address
    #[method(name = "eth_getStorageAt")]
    async fn storage_at(
        &self,
        address: Address,
        index: U256,
        block_number: Option<BlockId>,
    ) -> Result<H256>;

    /// Returns the number of transactions sent from an address at given block number.
    #[method(name = "eth_getTransactionCount")]
    async fn transaction_count(
        &self,
        address: Address,
        block_number: Option<BlockId>,
    ) -> Result<U256>;

    /// Returns code at a given address at given block number.
    #[method(name = "eth_getCode")]
    async fn get_code(&self, address: Address, block_number: Option<BlockId>) -> Result<Bytes>;

    /// Executes a new message call immediately without creating a transaction on the block chain.
    #[method(name = "eth_call")]
    async fn call(&self, request: CallRequest, block_number: Option<BlockId>) -> Result<Bytes>;

    /// Generates an access list for a transaction.
    ///
    /// This method creates an [EIP2930](https://eips.ethereum.org/EIPS/eip-2930) type accessList based on a given Transaction.
    ///
    /// An access list contains all storage slots and addresses touched by the transaction, except
    /// for the sender account and the chain's precompiles.
    ///
    /// It returns list of addresses and storage keys used by the transaction, plus the gas
    /// consumed when the access list is added. That is, it gives you the list of addresses and
    /// storage keys that will be used by that transaction, plus the gas consumed if the access
    /// list is included. Like eth_estimateGas, this is an estimation; the list could change
    /// when the transaction is actually mined. Adding an accessList to your transaction does
    /// not necessary result in lower gas usage compared to a transaction without an access
    /// list.
    #[method(name = "eth_createAccessList")]
    async fn create_access_list(
        &self,
        request: CallRequest,
        block_number: Option<BlockId>,
    ) -> Result<AccessListWithGasUsed>;

    /// Generates and returns an estimate of how much gas is necessary to allow the transaction to
    /// complete.
    #[method(name = "eth_estimateGas")]
    async fn estimate_gas(
        &self,
        request: CallRequest,
        block_number: Option<BlockId>,
    ) -> Result<U256>;

    /// Returns the current price per gas in wei.
    #[method(name = "eth_gasPrice")]
    async fn gas_price(&self) -> Result<U256>;

    /// Returns the Transaction fee history
    ///
    /// Introduced in EIP-1159 for getting information on the appropriate priority fee to use.
    ///
    /// Returns transaction base fee per gas and effective priority fee per gas for the
    /// requested/supported block range. The returned Fee history for the returned block range
    /// can be a subsection of the requested range if not all blocks are available.
    #[method(name = "eth_feeHistory")]
    async fn fee_history(
        &self,
        block_count: U256,
        newest_block: BlockNumber,
        reward_percentiles: Option<Vec<f64>>,
    ) -> Result<FeeHistory>;

    /// Returns the current maxPriorityFeePerGas per gas in wei.
    #[method(name = "eth_maxPriorityFeePerGas")]
    async fn max_priority_fee_per_gas(&self) -> Result<U256>;

    /// Returns whether the client is actively mining new blocks.
    #[method(name = "eth_mining")]
    async fn is_mining(&self) -> Result<bool>;

    /// Returns the number of hashes per second that the node is mining with.
    #[method(name = "eth_hashrate")]
    async fn hashrate(&self) -> Result<U256>;

    /// Returns the hash of the current block, the seedHash, and the boundary condition to be met
    /// (“target”)
    #[method(name = "eth_getWork")]
    async fn get_work(&self) -> Result<Work>;

    /// Used for submitting mining hashrate.
    #[method(name = "eth_submitHashrate")]
    async fn submit_hashrate(&self, hashrate: U256, id: H256) -> Result<bool>;

    /// Used for submitting a proof-of-work solution.
    #[method(name = "eth_submitWork")]
    async fn submit_work(&self, nonce: H64, pow_hash: H256, mix_digest: H256) -> Result<bool>;

    /// Sends transaction; will block waiting for signer to return the
    /// transaction hash.
    #[method(name = "eth_sendTransaction")]
    async fn send_transaction(&self, request: TransactionRequest) -> Result<H256>;

    /// Sends signed transaction, returning its hash.
    #[method(name = "eth_sendRawTransaction")]
    async fn send_raw_transaction(&self, bytes: Bytes) -> Result<H256>;

    /// Returns an Ethereum specific signature with: sign(keccak256("\x19Ethereum Signed Message:\n"
    /// + len(message) + message))).
    #[method(name = "eth_sign")]
    async fn sign(&self, address: Address, message: Bytes) -> Result<Bytes>;

    /// Signs a transaction that can be submitted to the network at a later time using with
    /// `eth_sendRawTransaction.`
    #[method(name = "eth_signTransaction")]
    async fn sign_transaction(&self, transaction: CallRequest) -> Result<Bytes>;

    /// Signs data via [EIP-712](https://github.com/ethereum/EIPs/blob/master/EIPS/eip-712.md).
    #[method(name = "eth_signTypedData")]
    async fn sign_typed_data(&self, address: Address, data: serde_json::Value) -> Result<Bytes>;

    /// Returns the account and storage values of the specified account including the Merkle-proof.
    /// This call can be used to verify that the data you are pulling from is not tampered with.
    #[method(name = "eth_getProof")]
    async fn get_proof(
        &self,
        address: Address,
        keys: Vec<H256>,
        block_number: Option<BlockId>,
    ) -> Result<EIP1186AccountProofResponse>;
}

#[async_trait]
impl EthApiServer for KakarotEthRpc {
    async fn block_number(&self) -> Result<U64> {
        let block_number = self.starknet_client.block_number().await?;
        Ok(block_number.into())
    }

    /// Get the protocol version of the Kakarot Starknet RPC.
    ///
    /// # Returns
    /// * `protocol_version(u64)` - The protocol version.
    ///
    /// `Ok(protocol_version)` if the operation was successful.
    /// `Err(LightClientError)` if the operation failed.
    fn protocol_version(&self) -> Result<U64> {
        let protocol_version = 1263227476_u64;
        Ok(protocol_version.into())
    }

    async fn syncing(&self) -> Result<SyncStatus> {
        let status = self.starknet_client.syncing().await?;
        Ok(status)
    }

    async fn author(&self) -> Result<Address> {
        todo!()
    }

    async fn accounts(&self) -> Result<Vec<Address>> {
        Ok(Vec::new())
    }

    async fn chain_id(&self) -> Result<Option<U64>> {
        // CHAIN_ID = KKRT (0x4b4b5254) in ASCII
        Ok(Some(1263227476_u64.into()))
    }

    async fn block_by_hash(&self, _hash: H256, _full: bool) -> Result<Option<RichBlock>> {
        let block_id = BlockId::Hash(_hash);
        let starknet_block_id = ethers_block_id_to_starknet_block_id(block_id)?;
        let block = self
            .starknet_client
            .get_eth_block_from_starknet_block(starknet_block_id, _full)
            .await?;
        Ok(Some(block))
    }

    async fn block_by_number(
        &self,
        _number: BlockNumber,
        _full: bool,
    ) -> Result<Option<RichBlock>> {
        let block_id = BlockId::Number(_number);
        let starknet_block_id = ethers_block_id_to_starknet_block_id(block_id)?;
        let block = self
            .starknet_client
            .get_eth_block_from_starknet_block(starknet_block_id, _full)
            .await?;
        Ok(Some(block))
    }

    async fn block_transaction_count_by_hash(&self, hash: H256) -> Result<Option<U256>> {
        let count = self
            .starknet_client
            .block_transaction_count_by_hash(hash)
            .await?;
        Ok(count)
    }

    async fn block_transaction_count_by_number(
        &self,
        _number: BlockNumber,
    ) -> Result<Option<U256>> {
        let transaction_count = self
            .starknet_client
            .block_transaction_count_by_number(_number)
            .await?;
        match transaction_count {
            Some(transaction_count) => Ok(Some(transaction_count)),
            None => Ok(None),
        }
    }

    async fn block_uncles_count_by_hash(&self, _hash: H256) -> Result<U256> {
        todo!()
    }

    async fn block_uncles_count_by_number(&self, _number: BlockNumber) -> Result<U256> {
        todo!()
    }

    async fn uncle_by_block_hash_and_index(
        &self,
        _hash: H256,
        _index: Index,
    ) -> Result<Option<RichBlock>> {
        todo!()
    }

    async fn uncle_by_block_number_and_index(
        &self,
        _number: BlockNumber,
        _index: Index,
    ) -> Result<Option<RichBlock>> {
        todo!()
    }

    async fn transaction_by_hash(&self, _hash: H256) -> Result<Option<EtherTransaction>> {
        let ether_tx = EtherTransaction::default();

        Ok(Some(ether_tx))
    }

    async fn transaction_by_block_hash_and_index(
        &self,
        _hash: H256,
        _index: Index,
    ) -> Result<Option<EtherTransaction>> {
        todo!()
    }

    async fn transaction_by_block_number_and_index(
        &self,
        _number: BlockNumber,
        _index: Index,
    ) -> Result<Option<EtherTransaction>> {
        let block_id = BlockId::Number(_number);
        let starknet_block_id = ethers_block_id_to_starknet_block_id(block_id)?;
        let tx = self
            .starknet_client
            .transaction_by_block_number_and_index(starknet_block_id, _index)
            .await?;
        Ok(Some(tx))
    }

    async fn transaction_receipt(&self, _hash: H256) -> Result<Option<TransactionReceipt>> {
<<<<<<< HEAD
        let receipt = self.starknet_client.get_transaction_receipt(_hash).await?;
        Ok(receipt)
=======
        let res_receipt = TransactionReceipt {
            transaction_hash: None,
            transaction_index: None,
            block_hash: None,
            block_number: None,
            from: H160::from(0),
            to: None,
            //TODO: Fetch real data
            cumulative_gas_used: U256::from(1000000),
            gas_used: None,
            contract_address: None,
            // TODO : default log value
            logs: vec![Log::default()],
            // Bloom is a byte array of length 256
            state_root: None,
            //TODO: Fetch real data
            logs_bloom: Bloom::default(),
            status_code: None,
            //TODO: Fetch real data
            effective_gas_price: U128::from(0),
            //TODO: Fetch real data
            transaction_type: U256::from(0),
        };
        Ok(Some(res_receipt))
>>>>>>> 90010c5c
    }

    async fn balance(&self, _address: Address, _block_number: Option<BlockId>) -> Result<U256> {
        Ok(U256::MAX)
    }

    async fn storage_at(
        &self,
        _address: Address,
        _index: U256,
        _block_number: Option<BlockId>,
    ) -> Result<H256> {
        todo!()
    }

    async fn transaction_count(
        &self,
        _address: Address,
        _block_number: Option<BlockId>,
    ) -> Result<U256> {
        Ok(U256::from(3))
    }

    async fn get_code(&self, _address: Address, _block_number: Option<BlockId>) -> Result<Bytes> {
        let starknet_block_id = ethers_block_id_to_starknet_block_id(_block_number.unwrap())?;

        let code = self
            .starknet_client
            .get_code(_address, starknet_block_id)
            .await?;
        Ok(code)
    }

    async fn call(&self, _request: CallRequest, _block_number: Option<BlockId>) -> Result<Bytes> {
        // unwrap option or return jsonrpc error
        let to = _request.to.ok_or_else(|| {
            jsonrpsee::core::Error::Call(CallError::InvalidParams(anyhow::anyhow!(
                "CallRequest `to` field is None. Cannot process a Kakarot call",
            )))
        })?;

        let calldata = _request.data.ok_or_else(|| {
            jsonrpsee::core::Error::Call(CallError::InvalidParams(anyhow::anyhow!(
                "CallRequest `data` field is None. Cannot process a Kakarot call",
            )))
        })?;

        let block_id = _block_number.unwrap_or(BlockId::Number(BlockNumber::Latest));
        let starknet_block_id = ethers_block_id_to_starknet_block_id(block_id)?;
        let result = self
            .starknet_client
            .call_view(to, calldata, starknet_block_id)
            .await?;

        Ok(result)
    }

    async fn create_access_list(
        &self,
        _request: CallRequest,
        _block_number: Option<BlockId>,
    ) -> Result<AccessListWithGasUsed> {
        todo!()
    }

    async fn estimate_gas(
        &self,
        _request: CallRequest,
        _block_number: Option<BlockId>,
    ) -> Result<U256> {
        Ok(U256::ZERO)
    }

    async fn gas_price(&self) -> Result<U256> {
        //TODO: Fetch correct gas price from Starknet / AA
        Ok(U256::from(100))
    }

    async fn fee_history(
        &self,
        _block_count: U256,
        _newest_block: BlockNumber,
        _reward_percentiles: Option<Vec<f64>>,
    ) -> Result<FeeHistory> {
        let base_fee_per_gas: Vec<U256> = vec![U256::from(32), U256::from(0), U256::from(0)];

        let gas_used_ratio: Vec<f64> = vec![];
        let newest_block = _newest_block.as_number().unwrap().as_u64();
        let oldest_block: U256 = U256::from(newest_block) - _block_count;

        let reward: Option<Vec<Vec<U256>>> = None;
        Ok(FeeHistory {
            base_fee_per_gas,
            gas_used_ratio,
            oldest_block,
            reward,
        })
    }

    async fn max_priority_fee_per_gas(&self) -> Result<U256> {
        Ok(U256::from(32))
    }

    async fn is_mining(&self) -> Result<bool> {
        Err(jsonrpsee::core::Error::Custom("Unsupported method: eth_mining. See available methods at https://github.com/sayajin-labs/kakarot-rpc/blob/main/docs/rpc_api_status.md".to_string()))
    }

    async fn hashrate(&self) -> Result<U256> {
        Err(jsonrpsee::core::Error::Custom("Unsupported method: eth_hashrate. See available methods at https://github.com/sayajin-labs/kakarot-rpc/blob/main/docs/rpc_api_status.md".to_string()))
    }

    async fn get_work(&self) -> Result<Work> {
        Err(jsonrpsee::core::Error::Custom("Unsupported method: eth_getWork. See available methods at https://github.com/sayajin-labs/kakarot-rpc/blob/main/docs/rpc_api_status.md".to_string()))
    }

    async fn submit_hashrate(&self, _hashrate: U256, _id: H256) -> Result<bool> {
        todo!()
    }

    async fn submit_work(&self, _nonce: H64, _pow_hash: H256, _mix_digest: H256) -> Result<bool> {
        todo!()
    }

    async fn send_transaction(&self, _request: TransactionRequest) -> Result<H256> {
        todo!()
    }

    async fn send_raw_transaction(&self, _bytes: Bytes) -> Result<H256> {
        let mut data = _bytes.as_ref();

        if data.is_empty() {
            return Err(jsonrpsee::core::Error::Call(CallError::InvalidParams(
                anyhow::anyhow!("Raw transaction data is empty. Cannot process a Kakarot call",),
            )));
        };

        let transaction = TransactionSigned::decode(&mut data).map_err(|_| {
            jsonrpsee::core::Error::Call(CallError::InvalidParams(anyhow::anyhow!(
                "Failed to decode raw transaction data. Cannot process a Kakarot call",
            )))
        })?;

        println!("Transaction: {transaction:?}");

        let evm_address = transaction.recover_signer().ok_or_else(|| {
            jsonrpsee::core::Error::Call(CallError::InvalidParams(anyhow::anyhow!(
                "Failed to recover signer from raw transaction data. Cannot process a Kakarot call",
            )))
        })?;

        let starknet_block_id = StarknetBlockId::Tag(BlockTag::Latest);

        let starknet_address = self
            .starknet_client
            .compute_starknet_address(evm_address, starknet_block_id)
            .await
            .map_err(|_| {
                jsonrpsee::core::Error::Call(CallError::InvalidParams(anyhow::anyhow!(
                    "Failed to get starknet address from evm address. Cannot process a Kakarot call",
                )))
            })?;

        // TODO: Get nonce from Starknet
        let nonce = FieldElement::from(transaction.nonce());
        // TODO: Get gas price from Starknet
        let max_fee = FieldElement::from(u64::MAX);
        // TODO: Provide signature
        let signature = vec![];

        let calldata = raw_calldata(_bytes).map_err(|_| {
            jsonrpsee::core::Error::Call(CallError::InvalidParams(anyhow::anyhow!(
                "Failed to get calldata from raw transaction data. Cannot process a Kakarot call",
            )))
        })?;

        let starknet_transaction_hash = self
            .starknet_client
            .submit_starknet_transaction(max_fee, signature, nonce, starknet_address, calldata)
            .await?;

        Ok(starknet_transaction_hash)
    }

    async fn sign(&self, _address: Address, _message: Bytes) -> Result<Bytes> {
        todo!()
    }

    async fn sign_transaction(&self, _transaction: CallRequest) -> Result<Bytes> {
        todo!()
    }

    async fn sign_typed_data(&self, _address: Address, _data: Value) -> Result<Bytes> {
        todo!()
    }

    async fn get_proof(
        &self,
        _address: Address,
        _keys: Vec<H256>,
        _block_number: Option<BlockId>,
    ) -> Result<EIP1186AccountProofResponse> {
        todo!()
    }
}

impl KakarotEthRpc {
    pub fn new(starknet_client: Box<dyn StarknetClient>) -> Self {
        Self { starknet_client }
    }
}<|MERGE_RESOLUTION|>--- conflicted
+++ resolved
@@ -4,12 +4,10 @@
 use jsonrpsee::types::error::CallError;
 use kakarot_rpc_core::helpers::{ethers_block_id_to_starknet_block_id, raw_calldata};
 use kakarot_rpc_core::lightclient::{types::RichBlock, StarknetClient};
-use reth_primitives::rpc::{BlockNumber, Log};
 use reth_primitives::{
-    rpc::{transaction::eip2930::AccessListWithGasUsed, BlockId, H256},
-    Address, Bloom, Bytes, H160, H64, U256, U64,
+    rpc::{transaction::eip2930::AccessListWithGasUsed, BlockId, H256, BlockNumber},
+    Address, Bytes, H64, U256, U64, TransactionSigned,
 };
-use reth_primitives::{TransactionSigned, U128};
 use reth_rlp::Decodable;
 use reth_rpc_types::{
     CallRequest, EIP1186AccountProofResponse, FeeHistory, Index, SyncStatus, TransactionReceipt,
@@ -390,35 +388,8 @@
     }
 
     async fn transaction_receipt(&self, _hash: H256) -> Result<Option<TransactionReceipt>> {
-<<<<<<< HEAD
         let receipt = self.starknet_client.get_transaction_receipt(_hash).await?;
         Ok(receipt)
-=======
-        let res_receipt = TransactionReceipt {
-            transaction_hash: None,
-            transaction_index: None,
-            block_hash: None,
-            block_number: None,
-            from: H160::from(0),
-            to: None,
-            //TODO: Fetch real data
-            cumulative_gas_used: U256::from(1000000),
-            gas_used: None,
-            contract_address: None,
-            // TODO : default log value
-            logs: vec![Log::default()],
-            // Bloom is a byte array of length 256
-            state_root: None,
-            //TODO: Fetch real data
-            logs_bloom: Bloom::default(),
-            status_code: None,
-            //TODO: Fetch real data
-            effective_gas_price: U128::from(0),
-            //TODO: Fetch real data
-            transaction_type: U256::from(0),
-        };
-        Ok(Some(res_receipt))
->>>>>>> 90010c5c
     }
 
     async fn balance(&self, _address: Address, _block_number: Option<BlockId>) -> Result<U256> {
