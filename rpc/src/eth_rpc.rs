use jsonrpsee::core::{async_trait, RpcResult as Result};
use jsonrpsee::proc_macros::rpc;

use jsonrpsee::types::error::CallError;
use kakarot_rpc_core::client::{constants::selectors::CHAIN_ID, types::RichBlock, KakarotClient};
use kakarot_rpc_core::helpers::{ethers_block_id_to_starknet_block_id, raw_calldata};
use reth_primitives::{
    rpc::{transaction::eip2930::AccessListWithGasUsed, BlockId, BlockNumber, Bytes, H256},
    Address, Bytes as PrimitiveBytes, TransactionSigned, H64, U256, U64,
};
use reth_rlp::Decodable;
use reth_rpc_types::{
    CallRequest, EIP1186AccountProofResponse, FeeHistory, Index, SyncStatus, TransactionReceipt,
    TransactionRequest, Work,
};
use serde_json::Value;
use starknet::core::types::FieldElement;
use starknet::providers::jsonrpc::models::{BlockId as StarknetBlockId, BlockTag};

use kakarot_rpc_core::client::types::Transaction as EtherTransaction;

/// The RPC module for the Ethereum protocol required by Kakarot.
///
///
pub struct KakarotEthRpc {
    pub kakarot_client: Box<dyn KakarotClient>,
}

#[rpc(server, client)]
trait EthApi {
    #[method(name = "eth_blockNumber")]
    async fn block_number(&self) -> Result<U64>;

    /// Returns the protocol version encoded as a string.
    #[method(name = "net_version")]
    fn protocol_version(&self) -> Result<U64>;

    /// Returns an object with data about the sync status or false.
    #[method(name = "eth_syncing")]
    async fn syncing(&self) -> Result<SyncStatus>;

    /// Returns the client coinbase address.
    #[method(name = "eth_coinbase")]
    async fn author(&self) -> Result<Address>;

    /// Returns a list of addresses owned by client.
    #[method(name = "eth_accounts")]
    async fn accounts(&self) -> Result<Vec<Address>>;

    /// Returns the chain ID of the current network.
    #[method(name = "eth_chainId")]
    async fn chain_id(&self) -> Result<Option<U64>>;

    /// Returns information about a block by hash.
    #[method(name = "eth_getBlockByHash")]
    async fn block_by_hash(&self, hash: H256, full: bool) -> Result<Option<RichBlock>>;

    /// Returns information about a block by number.
    #[method(name = "eth_getBlockByNumber")]
    async fn block_by_number(&self, number: BlockNumber, full: bool) -> Result<Option<RichBlock>>;

    /// Returns the number of transactions in a block from a block matching the given block hash.
    #[method(name = "eth_getBlockTransactionCountByHash")]
    async fn block_transaction_count_by_hash(&self, hash: H256) -> Result<Option<U256>>;

    /// Returns the number of transactions in a block matching the given block number.
    #[method(name = "eth_getBlockTransactionCountByNumber")]
    async fn block_transaction_count_by_number(&self, number: BlockNumber) -> Result<Option<U256>>;

    /// Returns the number of uncles in a block from a block matching the given block hash.
    #[method(name = "eth_getUncleCountByBlockHash")]
    async fn block_uncles_count_by_hash(&self, hash: H256) -> Result<U256>;

    /// Returns the number of uncles in a block with given block number.
    #[method(name = "eth_getUncleCountByBlockNumber")]
    async fn block_uncles_count_by_number(&self, number: BlockNumber) -> Result<U256>;

    /// Returns an uncle block of the given block and index.
    #[method(name = "eth_getUncleByBlockHashAndIndex")]
    async fn uncle_by_block_hash_and_index(
        &self,
        hash: H256,
        index: Index,
    ) -> Result<Option<RichBlock>>;

    /// Returns an uncle block of the given block and index.
    #[method(name = "eth_getUncleByBlockNumberAndIndex")]
    async fn uncle_by_block_number_and_index(
        &self,
        number: BlockNumber,
        index: Index,
    ) -> Result<Option<RichBlock>>;

    /// Returns the information about a transaction requested by transaction hash.
    #[method(name = "eth_getTransactionByHash")]
    async fn transaction_by_hash(&self, hash: H256) -> Result<Option<EtherTransaction>>;

    /// Returns information about a transaction by block hash and transaction index position.
    #[method(name = "eth_getTransactionByBlockHashAndIndex")]
    async fn transaction_by_block_hash_and_index(
        &self,
        hash: H256,
        index: Index,
    ) -> Result<Option<EtherTransaction>>;

    /// Returns information about a transaction by block number and transaction index position.
    #[method(name = "eth_getTransactionByBlockNumberAndIndex")]
    async fn transaction_by_block_number_and_index(
        &self,
        number: BlockNumber,
        index: Index,
    ) -> Result<Option<EtherTransaction>>;

    /// Returns the receipt of a transaction by transaction hash.
    #[method(name = "eth_getTransactionReceipt")]
    async fn transaction_receipt(&self, hash: H256) -> Result<Option<TransactionReceipt>>;

    /// Returns the balance of the account of given address.
    #[method(name = "eth_getBalance")]
    async fn balance(&self, address: Address, block_number: Option<BlockId>) -> Result<U256>;

    /// Returns the value from a storage position at a given address
    #[method(name = "eth_getStorageAt")]
    async fn storage_at(
        &self,
        address: Address,
        index: U256,
        block_number: Option<BlockId>,
    ) -> Result<H256>;

    /// Returns the number of transactions sent from an address at given block number.
    #[method(name = "eth_getTransactionCount")]
    async fn transaction_count(
        &self,
        address: Address,
        block_number: Option<BlockId>,
    ) -> Result<U256>;

    /// Returns code at a given address at given block number.
    #[method(name = "eth_getCode")]
    async fn get_code(
        &self,
        address: Address,
        block_number: Option<BlockId>,
    ) -> Result<PrimitiveBytes>;

    /// Executes a new message call immediately without creating a transaction on the block chain.
    #[method(name = "eth_call")]
    async fn call(
        &self,
        request: CallRequest,
        block_number: Option<BlockId>,
    ) -> Result<PrimitiveBytes>;

    /// Generates an access list for a transaction.
    ///
    /// This method creates an [EIP2930](https://eips.ethereum.org/EIPS/eip-2930) type accessList based on a given Transaction.
    ///
    /// An access list contains all storage slots and addresses touched by the transaction, except
    /// for the sender account and the chain's precompiles.
    ///
    /// It returns list of addresses and storage keys used by the transaction, plus the gas
    /// consumed when the access list is added. That is, it gives you the list of addresses and
    /// storage keys that will be used by that transaction, plus the gas consumed if the access
    /// list is included. Like eth_estimateGas, this is an estimation; the list could change
    /// when the transaction is actually mined. Adding an accessList to your transaction does
    /// not necessary result in lower gas usage compared to a transaction without an access
    /// list.
    #[method(name = "eth_createAccessList")]
    async fn create_access_list(
        &self,
        request: CallRequest,
        block_number: Option<BlockId>,
    ) -> Result<AccessListWithGasUsed>;

    /// Generates and returns an estimate of how much gas is necessary to allow the transaction to
    /// complete.
    #[method(name = "eth_estimateGas")]
    async fn estimate_gas(
        &self,
        request: CallRequest,
        block_number: Option<BlockId>,
    ) -> Result<U256>;

    /// Returns the current price per gas in wei.
    #[method(name = "eth_gasPrice")]
    async fn gas_price(&self) -> Result<U256>;

    /// Returns the Transaction fee history
    ///
    /// Introduced in EIP-1159 for getting information on the appropriate priority fee to use.
    ///
    /// Returns transaction base fee per gas and effective priority fee per gas for the
    /// requested/supported block range. The returned Fee history for the returned block range
    /// can be a subsection of the requested range if not all blocks are available.
    #[method(name = "eth_feeHistory")]
    async fn fee_history(
        &self,
        block_count: U256,
        newest_block: BlockNumber,
        reward_percentiles: Option<Vec<f64>>,
    ) -> Result<FeeHistory>;

    /// Returns the current maxPriorityFeePerGas per gas in wei.
    #[method(name = "eth_maxPriorityFeePerGas")]
    async fn max_priority_fee_per_gas(&self) -> Result<U256>;

    /// Returns whether the client is actively mining new blocks.
    #[method(name = "eth_mining")]
    async fn is_mining(&self) -> Result<bool>;

    /// Returns the number of hashes per second that the node is mining with.
    #[method(name = "eth_hashrate")]
    async fn hashrate(&self) -> Result<U256>;

    /// Returns the hash of the current block, the seedHash, and the boundary condition to be met
    /// (“target”)
    #[method(name = "eth_getWork")]
    async fn get_work(&self) -> Result<Work>;

    /// Used for submitting mining hashrate.
    #[method(name = "eth_submitHashrate")]
    async fn submit_hashrate(&self, hashrate: U256, id: H256) -> Result<bool>;

    /// Used for submitting a proof-of-work solution.
    #[method(name = "eth_submitWork")]
    async fn submit_work(&self, nonce: H64, pow_hash: H256, mix_digest: H256) -> Result<bool>;

    /// Sends transaction; will block waiting for signer to return the
    /// transaction hash.
    #[method(name = "eth_sendTransaction")]
    async fn send_transaction(&self, request: TransactionRequest) -> Result<H256>;

    /// Sends signed transaction, returning its hash.
    #[method(name = "eth_sendRawTransaction")]
    async fn send_raw_transaction(&self, bytes: Bytes) -> Result<H256>;

    /// Returns an Ethereum specific signature with: sign(keccak256("\x19Ethereum Signed Message:\n"
    /// + len(message) + message))).
    #[method(name = "eth_sign")]
    async fn sign(&self, address: Address, message: Bytes) -> Result<Bytes>;

    /// Signs a transaction that can be submitted to the network at a later time using with
    /// `eth_sendRawTransaction.`
    #[method(name = "eth_signTransaction")]
    async fn sign_transaction(&self, transaction: CallRequest) -> Result<Bytes>;

    /// Signs data via [EIP-712](https://github.com/ethereum/EIPs/blob/master/EIPS/eip-712.md).
    #[method(name = "eth_signTypedData")]
    async fn sign_typed_data(&self, address: Address, data: serde_json::Value) -> Result<Bytes>;

    /// Returns the account and storage values of the specified account including the Merkle-proof.
    /// This call can be used to verify that the data you are pulling from is not tampered with.
    #[method(name = "eth_getProof")]
    async fn get_proof(
        &self,
        address: Address,
        keys: Vec<H256>,
        block_number: Option<BlockId>,
    ) -> Result<EIP1186AccountProofResponse>;
}

#[async_trait]
impl EthApiServer for KakarotEthRpc {
    async fn block_number(&self) -> Result<U64> {
        let block_number = self.kakarot_client.block_number().await?;
        Ok(block_number)
    }

    /// Get the protocol version of the Kakarot Starknet RPC.
    ///
    /// # Returns
    /// * `protocol_version(u64)` - The protocol version.
    ///
    /// `Ok(protocol_version)` if the operation was successful.
    /// `Err(KakarotClientError)` if the operation failed.
    fn protocol_version(&self) -> Result<U64> {
        let protocol_version = 1_u64;
        Ok(protocol_version.into())
    }

    async fn syncing(&self) -> Result<SyncStatus> {
        let status = self.kakarot_client.syncing().await?;
        Ok(status)
    }

    async fn author(&self) -> Result<Address> {
        todo!()
    }

    async fn accounts(&self) -> Result<Vec<Address>> {
        Ok(Vec::new())
    }

    async fn chain_id(&self) -> Result<Option<U64>> {
        // CHAIN_ID = KKRT (0x4b4b5254) in ASCII
        Ok(Some(CHAIN_ID.into()))
    }

    async fn block_by_hash(&self, _hash: H256, _full: bool) -> Result<Option<RichBlock>> {
        let block_id = BlockId::Hash(_hash);
        let starknet_block_id = ethers_block_id_to_starknet_block_id(block_id)?;
        let block = self
            .kakarot_client
            .get_eth_block_from_starknet_block(starknet_block_id, _full)
            .await?;
        Ok(Some(block))
    }

    async fn block_by_number(
        &self,
        _number: BlockNumber,
        _full: bool,
    ) -> Result<Option<RichBlock>> {
        let block_id = BlockId::Number(_number);
        let starknet_block_id = ethers_block_id_to_starknet_block_id(block_id)?;
        let block = self
            .kakarot_client
            .get_eth_block_from_starknet_block(starknet_block_id, _full)
            .await?;
        Ok(Some(block))
    }

    async fn block_transaction_count_by_hash(&self, hash: H256) -> Result<Option<U256>> {
        let count = self
            .kakarot_client
            .block_transaction_count_by_hash(hash)
            .await?;
        Ok(count)
    }

    async fn block_transaction_count_by_number(
        &self,
        _number: BlockNumber,
    ) -> Result<Option<U256>> {
        let transaction_count = self
            .kakarot_client
            .block_transaction_count_by_number(_number)
            .await?;
        match transaction_count {
            Some(transaction_count) => Ok(Some(transaction_count)),
            None => Ok(None),
        }
    }

    async fn block_uncles_count_by_hash(&self, _hash: H256) -> Result<U256> {
        todo!()
    }

    async fn block_uncles_count_by_number(&self, _number: BlockNumber) -> Result<U256> {
        todo!()
    }

    async fn uncle_by_block_hash_and_index(
        &self,
        _hash: H256,
        _index: Index,
    ) -> Result<Option<RichBlock>> {
        todo!()
    }

    async fn uncle_by_block_number_and_index(
        &self,
        _number: BlockNumber,
        _index: Index,
    ) -> Result<Option<RichBlock>> {
        todo!()
    }

    async fn transaction_by_hash(&self, _hash: H256) -> Result<Option<EtherTransaction>> {
        let ether_tx = EtherTransaction::default();

        Ok(Some(ether_tx))
    }

    async fn transaction_by_block_hash_and_index(
        &self,
        _hash: H256,
        _index: Index,
    ) -> Result<Option<EtherTransaction>> {
        let block_id = BlockId::Hash(_hash);
        let starknet_block_id = ethers_block_id_to_starknet_block_id(block_id)?;
        let tx = self
            .kakarot_client
            .transaction_by_block_id_and_index(starknet_block_id, _index)
            .await?;
        Ok(Some(tx))
    }

    async fn transaction_by_block_number_and_index(
        &self,
        _number: BlockNumber,
        _index: Index,
    ) -> Result<Option<EtherTransaction>> {
        let block_id = BlockId::Number(_number);
        let starknet_block_id = ethers_block_id_to_starknet_block_id(block_id)?;
        let tx = self
            .kakarot_client
            .transaction_by_block_id_and_index(starknet_block_id, _index)
            .await?;
        Ok(Some(tx))
    }

    async fn transaction_receipt(&self, _hash: H256) -> Result<Option<TransactionReceipt>> {
        let receipt = self.kakarot_client.get_transaction_receipt(_hash).await?;
        Ok(receipt)
    }

    async fn balance(&self, _address: Address, _block_number: Option<BlockId>) -> Result<U256> {
        let starknet_block_id = ethers_block_id_to_starknet_block_id(
            _block_number.unwrap_or(BlockId::Number(BlockNumber::Latest)),
        )?;

        let balance = self
            .kakarot_client
            .balance(_address, starknet_block_id)
            .await?;
        Ok(balance)
    }

    async fn storage_at(
        &self,
        _address: Address,
        _index: U256,
        _block_number: Option<BlockId>,
    ) -> Result<H256> {
        todo!()
    }

    async fn transaction_count(
        &self,
        _address: Address,
        _block_number: Option<BlockId>,
    ) -> Result<U256> {
        Ok(U256::from(3))
    }

    async fn get_code(
        &self,
        _address: Address,
        _block_number: Option<BlockId>,
    ) -> Result<PrimitiveBytes> {
        let starknet_block_id = ethers_block_id_to_starknet_block_id(_block_number.unwrap())?;

        let code = self
            .kakarot_client
            .get_code(_address, starknet_block_id)
            .await?;
        Ok(code)
    }

    async fn call(
        &self,
        _request: CallRequest,
        _block_number: Option<BlockId>,
    ) -> Result<PrimitiveBytes> {
        // unwrap option or return jsonrpc error
        let to = _request.to.ok_or_else(|| {
            jsonrpsee::core::Error::Call(CallError::InvalidParams(anyhow::anyhow!(
                "CallRequest `to` field is None. Cannot process a Kakarot call",
            )))
        })?;

        let calldata = _request.data.ok_or_else(|| {
            jsonrpsee::core::Error::Call(CallError::InvalidParams(anyhow::anyhow!(
                "CallRequest `data` field is None. Cannot process a Kakarot call",
            )))
        })?;

        let block_id = _block_number.unwrap_or(BlockId::Number(BlockNumber::Latest));
        let starknet_block_id = ethers_block_id_to_starknet_block_id(block_id)?;
        let result = self
<<<<<<< HEAD
            .starknet_client
            .call_view(to, PrimitiveBytes::from(calldata.0), starknet_block_id)
=======
            .kakarot_client
            .call_view(to, Bytes::from(calldata.0), starknet_block_id)
>>>>>>> c27e3f0a
            .await?;

        Ok(result)
    }

    async fn create_access_list(
        &self,
        _request: CallRequest,
        _block_number: Option<BlockId>,
    ) -> Result<AccessListWithGasUsed> {
        todo!()
    }

    async fn estimate_gas(
        &self,
        _request: CallRequest,
        _block_number: Option<BlockId>,
    ) -> Result<U256> {
        Ok(U256::from(1_000_000_000_u64))
    }

    async fn gas_price(&self) -> Result<U256> {
        //TODO: Fetch correct gas price from Starknet / AA
        Ok(U256::from(100))
    }

    async fn fee_history(
        &self,
        _block_count: U256,
        _newest_block: BlockNumber,
        _reward_percentiles: Option<Vec<f64>>,
    ) -> Result<FeeHistory> {
        // ⚠️ Experimental ⚠️
        // This is a temporary implementation of the fee history API based on the idea that priority fee is estimated from former blocks
        const DEFAULT_REWARD: u64 = 10_u64;
        let block_count_usize = usize::from_str_radix(&_block_count.to_string(), 16).unwrap_or(1);

        let base_fee_per_gas: Vec<U256> = vec![U256::from(16); block_count_usize + 1];
        let newest_block = match _newest_block {
            BlockNumber::Number(n) => n.as_u64(),
            // TODO: Add Genesis block number
            BlockNumber::Earliest => 1_u64,
            _ => self.kakarot_client.block_number().await?.as_u64(),
        };

        let gas_used_ratio: Vec<f64> = vec![0.9; block_count_usize];
        let oldest_block: U256 = U256::from(newest_block) - _block_count;

        let reward: Option<Vec<Vec<U256>>> = match _reward_percentiles {
            Some(reward_percentiles) => {
                let num_percentiles = reward_percentiles.len();
                let reward_vec =
                    vec![vec![U256::from(DEFAULT_REWARD); num_percentiles]; block_count_usize];
                Some(reward_vec)
            }
            None => None,
        };

        Ok(FeeHistory {
            base_fee_per_gas,
            gas_used_ratio,
            oldest_block,
            reward,
        })
    }

    async fn max_priority_fee_per_gas(&self) -> Result<U256> {
        Ok(U256::from(1))
    }

    async fn is_mining(&self) -> Result<bool> {
        Err(jsonrpsee::core::Error::Custom("Unsupported method: eth_mining. See available methods at https://github.com/sayajin-labs/kakarot-rpc/blob/main/docs/rpc_api_status.md".to_string()))
    }

    async fn hashrate(&self) -> Result<U256> {
        Err(jsonrpsee::core::Error::Custom("Unsupported method: eth_hashrate. See available methods at https://github.com/sayajin-labs/kakarot-rpc/blob/main/docs/rpc_api_status.md".to_string()))
    }

    async fn get_work(&self) -> Result<Work> {
        Err(jsonrpsee::core::Error::Custom("Unsupported method: eth_getWork. See available methods at https://github.com/sayajin-labs/kakarot-rpc/blob/main/docs/rpc_api_status.md".to_string()))
    }

    async fn submit_hashrate(&self, _hashrate: U256, _id: H256) -> Result<bool> {
        todo!()
    }

    async fn submit_work(&self, _nonce: H64, _pow_hash: H256, _mix_digest: H256) -> Result<bool> {
        todo!()
    }

    async fn send_transaction(&self, _request: TransactionRequest) -> Result<H256> {
        todo!()
    }

    async fn send_raw_transaction(&self, _bytes: Bytes) -> Result<H256> {
        let mut data = _bytes.as_ref();

        if data.is_empty() {
            return Err(jsonrpsee::core::Error::Call(CallError::InvalidParams(
                anyhow::anyhow!("Raw transaction data is empty. Cannot process a Kakarot call",),
            )));
        };

        let transaction = TransactionSigned::decode(&mut data).map_err(|_| {
            jsonrpsee::core::Error::Call(CallError::InvalidParams(anyhow::anyhow!(
                "Failed to decode raw transaction data. Cannot process a Kakarot call",
            )))
        })?;

        println!("Transaction: {transaction:?}");

        let evm_address = transaction.recover_signer().ok_or_else(|| {
            jsonrpsee::core::Error::Call(CallError::InvalidParams(anyhow::anyhow!(
                "Failed to recover signer from raw transaction data. Cannot process a Kakarot call",
            )))
        })?;

        let starknet_block_id = StarknetBlockId::Tag(BlockTag::Latest);

        let starknet_address = self
            .kakarot_client
            .compute_starknet_address(evm_address, &starknet_block_id)
            .await
            .map_err(|_| {
                jsonrpsee::core::Error::Call(CallError::InvalidParams(anyhow::anyhow!(
                    "Failed to get starknet address from evm address. Cannot process a Kakarot call",
                )))
            })?;

        // TODO: Get nonce from Starknet
        let nonce = FieldElement::from(transaction.nonce());
        // TODO: Get gas price from Starknet
        let max_fee = FieldElement::from(1_000_000_000_000_000_000_u64);
        // TODO: Provide signature
        let signature = vec![];

        let calldata = raw_calldata(PrimitiveBytes::from(_bytes.0)).map_err(|_| {
            jsonrpsee::core::Error::Call(CallError::InvalidParams(anyhow::anyhow!(
                "Failed to get calldata from raw transaction data. Cannot process a Kakarot call",
            )))
        })?;

        let starknet_transaction_hash = self
            .kakarot_client
            .submit_starknet_transaction(max_fee, signature, nonce, starknet_address, calldata)
            .await?;

        Ok(starknet_transaction_hash)
    }

    async fn sign(&self, _address: Address, _message: Bytes) -> Result<Bytes> {
        todo!()
    }

    async fn sign_transaction(&self, _transaction: CallRequest) -> Result<Bytes> {
        todo!()
    }

    async fn sign_typed_data(&self, _address: Address, _data: Value) -> Result<Bytes> {
        todo!()
    }

    async fn get_proof(
        &self,
        _address: Address,
        _keys: Vec<H256>,
        _block_number: Option<BlockId>,
    ) -> Result<EIP1186AccountProofResponse> {
        todo!()
    }
}

impl KakarotEthRpc {
    pub fn new(kakarot_client: Box<dyn KakarotClient>) -> Self {
        Self { kakarot_client }
    }
}<|MERGE_RESOLUTION|>--- conflicted
+++ resolved
@@ -470,13 +470,8 @@
         let block_id = _block_number.unwrap_or(BlockId::Number(BlockNumber::Latest));
         let starknet_block_id = ethers_block_id_to_starknet_block_id(block_id)?;
         let result = self
-<<<<<<< HEAD
             .starknet_client
             .call_view(to, PrimitiveBytes::from(calldata.0), starknet_block_id)
-=======
-            .kakarot_client
-            .call_view(to, Bytes::from(calldata.0), starknet_block_id)
->>>>>>> c27e3f0a
             .await?;
 
         Ok(result)
