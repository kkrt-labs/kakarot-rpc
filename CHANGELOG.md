# Changelog

All notable changes to this project will be documented in this file.

The format is based on [Keep a Changelog](https://keepachangelog.com/en/1.0.0/),
and this project adheres to
[Semantic Versioning](https://semver.org/spec/v2.0.0.html).

## [Unreleased]

### Added

<<<<<<< HEAD
- ci: decrease the rate which we send transactions in benchmark CI
- ci: add `CHANGELOG.md` and enforce it is edited for each PR on `main`
- test: update integration tests to use prepopulated Katana dumped state
- ci: cross-compile binaries to improve build time
- dev: always pull image for latest tags when doing `docker-compose`
- ci: add timeout to all workflows
=======
- fix: update the hive genesis utils for missing Kakarot requirements.
- ci: use madara binary for benchmark CI
- fix: update jsonrpsee error codes to EIP 1474 codes.
- dev: update code and integration tests to return correct datatype for get_logs
- dev: rename crate conformance-test-utils to hive-utils
- chore: bump madara image
- feat: add deployer account and deploy fee to Madara genesis
- fix: remove Madara as dependency.
>>>>>>> e3b518c3
- feat: add Starknet transaction receipt wrapper for idiomatic conversion to Eth
  transaction receipt.
- ci: add timeout to all workflows
- dev: always pull image for latest tags when doing `docker-compose`
- ci: cross-compile binaries to improve build time
- test: update integration tests to use prepopulated Katana dumped state
- ci: add `CHANGELOG.md` and enforce it is edited for each PR on `main`<|MERGE_RESOLUTION|>--- conflicted
+++ resolved
@@ -10,14 +10,7 @@
 
 ### Added
 
-<<<<<<< HEAD
 - ci: decrease the rate which we send transactions in benchmark CI
-- ci: add `CHANGELOG.md` and enforce it is edited for each PR on `main`
-- test: update integration tests to use prepopulated Katana dumped state
-- ci: cross-compile binaries to improve build time
-- dev: always pull image for latest tags when doing `docker-compose`
-- ci: add timeout to all workflows
-=======
 - fix: update the hive genesis utils for missing Kakarot requirements.
 - ci: use madara binary for benchmark CI
 - fix: update jsonrpsee error codes to EIP 1474 codes.
@@ -26,7 +19,6 @@
 - chore: bump madara image
 - feat: add deployer account and deploy fee to Madara genesis
 - fix: remove Madara as dependency.
->>>>>>> e3b518c3
 - feat: add Starknet transaction receipt wrapper for idiomatic conversion to Eth
   transaction receipt.
 - ci: add timeout to all workflows
